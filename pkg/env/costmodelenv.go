package env

import (
	"regexp"
	"strconv"
	"time"

	"github.com/kubecost/cost-model/pkg/log"
	"github.com/kubecost/cost-model/pkg/util/timeutil"
)

const (
	AppVersionEnvVar = "APP_VERSION"

	AWSAccessKeyIDEnvVar     = "AWS_ACCESS_KEY_ID"
	AWSAccessKeySecretEnvVar = "AWS_SECRET_ACCESS_KEY"
	AWSClusterIDEnvVar       = "AWS_CLUSTER_ID"

	AzureStorageSubscriptionIDEnvVar = "AZURE_SUBSCRIPTION_ID"
	AzureStorageAccessKeyEnvVar      = "AZURE_STORAGE_ACCESS_KEY"
	AzureStorageAccountNameEnvVar    = "AZURE_STORAGE_ACCOUNT"
	AzureStorageContainerNameEnvVar  = "AZURE_STORAGE_CONTAINER"

	KubecostNamespaceEnvVar        = "KUBECOST_NAMESPACE"
	ClusterIDEnvVar                = "CLUSTER_ID"
	ClusterProfileEnvVar           = "CLUSTER_PROFILE"
	PrometheusServerEndpointEnvVar = "PROMETHEUS_SERVER_ENDPOINT"
	MaxQueryConcurrencyEnvVar      = "MAX_QUERY_CONCURRENCY"
	QueryLoggingFileEnvVar         = "QUERY_LOGGING_FILE"
	RemoteEnabledEnvVar            = "REMOTE_WRITE_ENABLED"
	RemotePWEnvVar                 = "REMOTE_WRITE_PASSWORD"
	SQLAddressEnvVar               = "SQL_ADDRESS"
	UseCSVProviderEnvVar           = "USE_CSV_PROVIDER"
	CSVRegionEnvVar                = "CSV_REGION"
	CSVEndpointEnvVar              = "CSV_ENDPOINT"
	CSVPathEnvVar                  = "CSV_PATH"
	ConfigPathEnvVar               = "CONFIG_PATH"
	CloudProviderAPIKeyEnvVar      = "CLOUD_PROVIDER_API_KEY"

	EmitPodAnnotationsMetricEnvVar       = "EMIT_POD_ANNOTATIONS_METRIC"
	EmitNamespaceAnnotationsMetricEnvVar = "EMIT_NAMESPACE_ANNOTATIONS_METRIC"

	EmitKsmV1MetricsEnvVar = "EMIT_KSM_V1_METRICS"
	EmitKsmV1MetricsOnly   = "EMIT_KSM_V1_METRICS_ONLY"

	ThanosEnabledEnvVar      = "THANOS_ENABLED"
	ThanosQueryUrlEnvVar     = "THANOS_QUERY_URL"
	ThanosOffsetEnvVar       = "THANOS_QUERY_OFFSET"
	ThanosMaxSourceResEnvVar = "THANOS_MAX_SOURCE_RESOLUTION"

	LogCollectionEnabledEnvVar    = "LOG_COLLECTION_ENABLED"
	ProductAnalyticsEnabledEnvVar = "PRODUCT_ANALYTICS_ENABLED"
	ErrorReportingEnabledEnvVar   = "ERROR_REPORTING_ENABLED"
	ValuesReportingEnabledEnvVar  = "VALUES_REPORTING_ENABLED"

	DBBasicAuthUsername = "DB_BASIC_AUTH_USERNAME"
	DBBasicAuthPassword = "DB_BASIC_AUTH_PW"
	DBBearerToken       = "DB_BEARER_TOKEN"

	MultiClusterBasicAuthUsername = "MC_BASIC_AUTH_USERNAME"
	MultiClusterBasicAuthPassword = "MC_BASIC_AUTH_PW"
	MultiClusterBearerToken       = "MC_BEARER_TOKEN"

	InsecureSkipVerify = "INSECURE_SKIP_VERIFY"

	KubeConfigPathEnvVar = "KUBECONFIG_PATH"

	UTCOffsetEnvVar = "UTC_OFFSET"

	CacheWarmingEnabledEnvVar    = "CACHE_WARMING_ENABLED"
	ETLEnabledEnvVar             = "ETL_ENABLED"
	ETLMaxBatchHours             = "ETL_MAX_BATCH_HOURS"
	ETLResolutionSeconds         = "ETL_RESOLUTION_SECONDS"
	LegacyExternalAPIDisabledVar = "LEGACY_EXTERNAL_API_DISABLED"

	PromClusterIDLabelEnvVar = "PROM_CLUSTER_ID_LABEL"

	PricingConfigmapName  = "PRICING_CONFIGMAP_NAME"
	KubecostJobNameEnvVar = "KUBECOST_JOB_NAME"

	KubecostConfigBucketEnvVar    = "KUBECOST_CONFIG_BUCKET"
	ClusterInfoFileEnabledEnvVar  = "CLUSTER_INFO_FILE_ENABLED"
	ClusterCacheFileEnabledEnvVar = "CLUSTER_CACHE_FILE_ENABLED"
	PrometheusQueryOffsetEnvVar   = "PROMETHEUS_QUERY_OFFSET"
)

// GetKubecostConfigBucket returns a file location for a mounted bucket configuration which is used to store
// a subset of kubecost configurations that require sharing via remote storage.
func GetKubecostConfigBucket() string {
	return Get(KubecostConfigBucketEnvVar, "")
}

// IsClusterInfoFileEnabled returns true if the cluster info is read from a file or pulled from the local
// cloud provider and kubernetes.
func IsClusterInfoFileEnabled() bool {
	return GetBool(ClusterInfoFileEnabledEnvVar, false)
}

// IsClusterCacheFileEnabled returns true if the kubernetes cluster data is read from a file or pulled from the local
// kubernetes API.
func IsClusterCacheFileEnabled() bool {
	return GetBool(ClusterCacheFileEnabledEnvVar, false)
}

// GetPrometheusQueryOffset returns the time.Duration to offset all prometheus queries by. NOTE: This env var is applied
// to all non-range queries made via our query context. This should only be applied when there is a significant delay in
// data arriving in the target prom db. For example, if supplying a thanos or cortex querier for the prometheus server, using
// a 3h offset will ensure that current time = current time - 3h.
//
// This offset is NOT the same as the GetThanosOffset() option, as that is only applied to queries made specifically targetting
// thanos. This offset is applied globally.
func GetPrometheusQueryOffset() time.Duration {
	offset := Get(PrometheusQueryOffsetEnvVar, "")
	if offset == "" {
		return 0
	}

	dur, err := timeutil.ParseDuration(offset)
	if err != nil {
		return 0
	}
	return dur
}

func GetPricingConfigmapName() string {
	return Get(PricingConfigmapName, "pricing-configs")
}

// GetAWSAccessKeyID returns the environment variable value for AWSAccessKeyIDEnvVar which represents
// the AWS access key for authentication
func GetAppVersion() string {
<<<<<<< HEAD
	return Get(AppVersionEnvVar, "1.89.2")
=======
	return Get(AppVersionEnvVar, "1.90.0-rc.0")
>>>>>>> e8add2eb
}

// IsEmitNamespaceAnnotationsMetric returns true if cost-model is configured to emit the kube_namespace_annotations metric
// containing the namespace annotations
func IsEmitNamespaceAnnotationsMetric() bool {
	return GetBool(EmitNamespaceAnnotationsMetricEnvVar, false)
}

// IsEmitPodAnnotationsMetric returns true if cost-model is configured to emit the kube_pod_annotations metric containing
// pod annotations.
func IsEmitPodAnnotationsMetric() bool {
	return GetBool(EmitPodAnnotationsMetricEnvVar, false)
}

// IsEmitKsmV1Metrics returns true if cost-model is configured to emit all necessary KSM v1
// metrics that were removed in KSM v2
func IsEmitKsmV1Metrics() bool {
	return GetBool(EmitKsmV1MetricsEnvVar, true)
}

func IsEmitKsmV1MetricsOnly() bool {
	return GetBool(EmitKsmV1MetricsOnly, false)
}

// GetAWSAccessKeyID returns the environment variable value for AWSAccessKeyIDEnvVar which represents
// the AWS access key for authentication
func GetAWSAccessKeyID() string {
	return Get(AWSAccessKeyIDEnvVar, "")
}

// GetAWSAccessKeySecret returns the environment variable value for AWSAccessKeySecretEnvVar which represents
// the AWS access key secret for authentication
func GetAWSAccessKeySecret() string {
	return Get(AWSAccessKeySecretEnvVar, "")
}

// GetAWSClusterID returns the environment variable value for AWSClusterIDEnvVar which represents
// an AWS specific cluster identifier.
func GetAWSClusterID() string {
	return Get(AWSClusterIDEnvVar, "")
}

// GetKubecostNamespace returns the environment variable value for KubecostNamespaceEnvVar which
// represents the namespace the cost model exists in.
func GetKubecostNamespace() string {
	return Get(KubecostNamespaceEnvVar, "kubecost")
}

// GetClusterProfile returns the environment variable value for ClusterProfileEnvVar which
// represents the cluster profile configured for
func GetClusterProfile() string {
	return Get(ClusterProfileEnvVar, "development")
}

// GetClusterID returns the environment variable value for ClusterIDEnvVar which represents the
// configurable identifier used for multi-cluster metric emission.
func GetClusterID() string {
	return Get(ClusterIDEnvVar, "")
}

// GetPrometheusServerEndpoint returns the environment variable value for PrometheusServerEndpointEnvVar which
// represents the prometheus server endpoint used to execute prometheus queries.
func GetPrometheusServerEndpoint() string {
	return Get(PrometheusServerEndpointEnvVar, "")
}

func GetInsecureSkipVerify() bool {
	return GetBool(InsecureSkipVerify, false)
}

// IsRemoteEnabled returns the environment variable value for RemoteEnabledEnvVar which represents whether
// or not remote write is enabled for prometheus for use with SQL backed persistent storage.
func IsRemoteEnabled() bool {
	return GetBool(RemoteEnabledEnvVar, false)
}

// GetRemotePW returns the environment variable value for RemotePWEnvVar which represents the remote
// persistent storage password.
func GetRemotePW() string {
	return Get(RemotePWEnvVar, "")
}

// GetSQLAddress returns the environment variable value for SQLAddressEnvVar which represents the SQL
// database address used with remote persistent storage.
func GetSQLAddress() string {
	return Get(SQLAddressEnvVar, "")
}

// IsUseCSVProvider returns the environment variable value for UseCSVProviderEnvVar which represents
// whether or not the use of a CSV cost provider is enabled.
func IsUseCSVProvider() bool {
	return GetBool(UseCSVProviderEnvVar, false)
}

// GetCSVRegion returns the environment variable value for CSVRegionEnvVar which represents the
// region configured for a CSV provider.
func GetCSVRegion() string {
	return Get(CSVRegionEnvVar, "")
}

// GetCSVEndpoint returns the environment variable value for CSVEndpointEnvVar which represents the
// endpoint configured for a S3 CSV provider another than AWS S3.
func GetCSVEndpoint() string {
	return Get(CSVEndpointEnvVar, "")
}

// GetCSVPath returns the environment variable value for CSVPathEnvVar which represents the key path
// configured for a CSV provider.
func GetCSVPath() string {
	return Get(CSVPathEnvVar, "")
}

// GetConfigPath returns the environment variable value for ConfigPathEnvVar which represents the cost
// model configuration path
func GetConfigPath() string {
	return Get(ConfigPathEnvVar, "")
}

// GetConfigPath returns the environment variable value for ConfigPathEnvVar which represents the cost
// model configuration path
func GetConfigPathWithDefault(defaultValue string) string {
	return Get(ConfigPathEnvVar, defaultValue)
}

// GetCloudProviderAPI returns the environment variable value for CloudProviderAPIEnvVar which represents
// the API key provided for the cloud provider.
func GetCloudProviderAPIKey() string {
	return Get(CloudProviderAPIKeyEnvVar, "")
}

// IsThanosEnabled returns the environment variable value for ThanosEnabledEnvVar which represents whether
// or not thanos is enabled.
func IsThanosEnabled() bool {
	return GetBool(ThanosEnabledEnvVar, false)
}

// GetThanosQueryUrl returns the environment variable value for ThanosQueryUrlEnvVar which represents the
// target query endpoint for hitting thanos.
func GetThanosQueryUrl() string {
	return Get(ThanosQueryUrlEnvVar, "")
}

// GetThanosOffset returns the environment variable value for ThanosOffsetEnvVar which represents the total
// amount of time to offset all queries made to thanos.
func GetThanosOffset() string {
	return Get(ThanosOffsetEnvVar, "3h")
}

// GetThanosMaxSourceResolution returns the environment variable value for ThanosMaxSourceResEnvVar which represents
// the max source resolution to use when querying thanos.
func GetThanosMaxSourceResolution() string {
	res := Get(ThanosMaxSourceResEnvVar, "raw")

	switch res {
	case "raw":
		return "0s"
	case "0s":
		fallthrough
	case "5m":
		fallthrough
	case "1h":
		return res
	default:
		return "0s"
	}
}

// IsLogCollectionEnabled returns the environment variable value for LogCollectionEnabledEnvVar which represents
// whether or not log collection has been enabled for kubecost deployments.
func IsLogCollectionEnabled() bool {
	return GetBool(LogCollectionEnabledEnvVar, true)
}

// IsProductAnalyticsEnabled returns the environment variable value for ProductAnalyticsEnabledEnvVar
func IsProductAnalyticsEnabled() bool {
	return GetBool(ProductAnalyticsEnabledEnvVar, true)
}

// IsErrorReportingEnabled returns the environment variable value for ErrorReportingEnabledEnvVar
func IsErrorReportingEnabled() bool {
	return GetBool(ErrorReportingEnabledEnvVar, true)
}

// IsValuesReportingEnabled returns the environment variable value for ValuesReportingEnabledEnvVar
func IsValuesReportingEnabled() bool {
	return GetBool(ValuesReportingEnabledEnvVar, true)
}

// GetMaxQueryConcurrency returns the environment variable value for MaxQueryConcurrencyEnvVar
func GetMaxQueryConcurrency() int {
	return GetInt(MaxQueryConcurrencyEnvVar, 5)
}

// GetQueryLoggingFile returns a file location if query logging is enabled. Otherwise, empty string
func GetQueryLoggingFile() string {
	return Get(QueryLoggingFileEnvVar, "")
}

func GetDBBasicAuthUsername() string {
	return Get(DBBasicAuthUsername, "")
}

func GetDBBasicAuthUserPassword() string {
	return Get(DBBasicAuthPassword, "")

}

func GetDBBearerToken() string {
	return Get(DBBearerToken, "")
}

// GetMultiClusterBasicAuthUsername returns the environemnt variable value for MultiClusterBasicAuthUsername
func GetMultiClusterBasicAuthUsername() string {
	return Get(MultiClusterBasicAuthUsername, "")
}

// GetMultiClusterBasicAuthPassword returns the environemnt variable value for MultiClusterBasicAuthPassword
func GetMultiClusterBasicAuthPassword() string {
	return Get(MultiClusterBasicAuthPassword, "")
}

func GetMultiClusterBearerToken() string {
	return Get(MultiClusterBearerToken, "")
}

// GetKubeConfigPath returns the environment variable value for KubeConfigPathEnvVar
func GetKubeConfigPath() string {
	return Get(KubeConfigPathEnvVar, "")
}

// GetUTCOffset returns the environemnt variable value for UTCOffset
func GetUTCOffset() string {
	return Get(UTCOffsetEnvVar, "")
}

// GetParsedUTCOffset returns the duration of the configured UTC offset
func GetParsedUTCOffset() time.Duration {
	offset := time.Duration(0)

	if offsetStr := GetUTCOffset(); offsetStr != "" {
		regex := regexp.MustCompile(`^(\+|-)(\d\d):(\d\d)$`)
		match := regex.FindStringSubmatch(offsetStr)
		if match == nil {
			log.Warningf("Illegal UTC offset: %s", offsetStr)
			return offset
		}

		sig := 1
		if match[1] == "-" {
			sig = -1
		}

		hrs64, _ := strconv.ParseInt(match[2], 10, 64)
		hrs := sig * int(hrs64)

		mins64, _ := strconv.ParseInt(match[3], 10, 64)
		mins := sig * int(mins64)

		offset = time.Duration(hrs)*time.Hour + time.Duration(mins)
	}

	return offset
}

// GetKubecostJobName returns the environment variable value for KubecostJobNameEnvVar
func GetKubecostJobName() string {
	return Get(KubecostJobNameEnvVar, "kubecost")
}

func IsCacheWarmingEnabled() bool {
	return GetBool(CacheWarmingEnabledEnvVar, true)
}

func IsETLEnabled() bool {
	return GetBool(ETLEnabledEnvVar, true)
}

// GetETLMaxBatchDuration limits the window duration of the most expensive ETL
// queries to a maximum batch size, such that queries can be tuned to avoid
// timeout for large windows; e.g. if a 24h query is expected to timeout, but
// a 6h query is expected to complete in 1m, then 6h could be a good value.
func GetETLMaxBatchDuration() time.Duration {
	// Default to 6h
	hrs := time.Duration(GetInt64(ETLMaxBatchHours, 6))
	return hrs * time.Hour
}

// GetETLResolution determines the resolution of ETL queries. The smaller the
// duration, the higher the resolution; the higher the resolution, the more
// accurate the query results, but the more computationally expensive. This
// value is always 1m for Prometheus, but is configurable for Thanos.
func GetETLResolution() time.Duration {
	// If Thanos is not enabled, hard-code to 1m resolution
	if !IsThanosEnabled() {
		return 60 * time.Second
	}

	// Thanos is enabled, so use the configured ETL resolution, or default to
	// 5m (i.e. 300s)
	secs := time.Duration(GetInt64(ETLResolutionSeconds, 300))
	return secs * time.Second
}

func LegacyExternalCostsAPIDisabled() bool {
	return GetBool(LegacyExternalAPIDisabledVar, false)
}

// GetPromClusterLabel returns the environemnt variable value for PromClusterIDLabel
func GetPromClusterLabel() string {
	return Get(PromClusterIDLabelEnvVar, "cluster_id")
}<|MERGE_RESOLUTION|>--- conflicted
+++ resolved
@@ -129,11 +129,7 @@
 // GetAWSAccessKeyID returns the environment variable value for AWSAccessKeyIDEnvVar which represents
 // the AWS access key for authentication
 func GetAppVersion() string {
-<<<<<<< HEAD
-	return Get(AppVersionEnvVar, "1.89.2")
-=======
-	return Get(AppVersionEnvVar, "1.90.0-rc.0")
->>>>>>> e8add2eb
+	return Get(AppVersionEnvVar, "1.90.0")
 }
 
 // IsEmitNamespaceAnnotationsMetric returns true if cost-model is configured to emit the kube_namespace_annotations metric
