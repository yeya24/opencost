package kubecost

import (
	"fmt"
	"sort"
	"strings"

	util "github.com/kubecost/cost-model/pkg/util"
)

type Property string

const (
	NilProp            Property = ""
	ClusterProp        Property = "cluster"
	NodeProp           Property = "node"
	ContainerProp      Property = "container"
	ControllerProp     Property = "controller"
	ControllerKindProp Property = "controllerKind"
	LabelProp          Property = "label"
	AnnotationProp     Property = "annotation"
	NamespaceProp      Property = "namespace"
	PodProp            Property = "pod"
	ServiceProp        Property = "service"
)

var availableProperties []Property = []Property{
	NilProp,
	ClusterProp,
	NodeProp,
	ContainerProp,
	ControllerProp,
	ControllerKindProp,
	LabelProp,
	AnnotationProp,
	NamespaceProp,
	PodProp,
	ServiceProp,
}

func ParseProperty(prop string) Property {
	for _, property := range availableProperties {
		if strings.ToLower(string(property)) == strings.ToLower(prop) {
			return property
		}
	}
	return NilProp
}

func (p Property) String() string {
	return string(p)
}

type PropertyValue struct {
	Property Property
	Value    interface{}
}

// Properties describes a set of Kubernetes objects.
type Properties map[Property]interface{}

// TODO niko/etl make sure Services deep copy works correctly
func (p *Properties) Clone() Properties {
	if p == nil {
		return nil
	}

	clone := make(Properties, len(*p))
	for k, v := range *p {
		clone[k] = v
	}
	return clone
}

func (p *Properties) Equal(that *Properties) bool {
	if p == nil || that == nil {
		return false
	}

	if p.Length() != that.Length() {
		return false
	}

	pCluster, _ := p.GetCluster()
	thatCluster, _ := that.GetCluster()
	if pCluster != thatCluster {
		return false
	}

	pNode, _ := p.GetNode()
	thatNode, _ := that.GetNode()
	if pNode != thatNode {
		return false
	}

	pContainer, _ := p.GetContainer()
	thatContainer, _ := that.GetContainer()
	if pContainer != thatContainer {
		return false
	}

	pController, _ := p.GetController()
	thatController, _ := that.GetController()
	if pController != thatController {
		return false
	}

	pControllerKind, _ := p.GetControllerKind()
	thatControllerKind, _ := that.GetControllerKind()
	if pControllerKind != thatControllerKind {
		return false
	}

	pNamespace, _ := p.GetNamespace()
	thatNamespace, _ := that.GetNamespace()
	if pNamespace != thatNamespace {
		return false
	}

	pPod, _ := p.GetPod()
	thatPod, _ := that.GetPod()
	if pPod != thatPod {
		return false
	}

	pLabels, _ := p.GetLabels()
	thatLabels, _ := that.GetLabels()
	if len(pLabels) != len(thatLabels) {
		for k, pv := range pLabels {
			tv, ok := thatLabels[k]
			if !ok || tv != pv {
				return false
			}
		}
		return false
	}

	pAnnotations, _ := p.GetAnnotations()
	thatAnnotations, _ := that.GetAnnotations()
	if len(pAnnotations) != len(thatAnnotations) {
		for k, pv := range pAnnotations {
			tv, ok := thatAnnotations[k]
			if !ok || tv != pv {
				return false
			}
		}
		return false
	}

	pServices, _ := p.GetServices()
	thatServices, _ := that.GetServices()
	if len(pServices) != len(thatServices) {
		sort.Strings(pServices)
		sort.Strings(thatServices)
		for i, pv := range pServices {
			tv := thatServices[i]
			if tv != pv {
				return false
			}
		}
		return false
	}

	return true
}

func (p *Properties) Intersection(that Properties) Properties {
	spec := &Properties{}

	sCluster, sErr := p.GetCluster()
	tCluster, tErr := that.GetCluster()
	if sErr == nil && tErr == nil && sCluster == tCluster {
		spec.SetCluster(sCluster)
	}

	sNode, sErr := p.GetNode()
	tNode, tErr := that.GetNode()
	if sErr == nil && tErr == nil && sNode == tNode {
		spec.SetNode(sNode)
	}

	sContainer, sErr := p.GetContainer()
	tContainer, tErr := that.GetContainer()
	if sErr == nil && tErr == nil && sContainer == tContainer {
		spec.SetContainer(sContainer)
	}

	sController, sErr := p.GetController()
	tController, tErr := that.GetController()
	if sErr == nil && tErr == nil && sController == tController {
		spec.SetController(sController)
	}

	sControllerKind, sErr := p.GetControllerKind()
	tControllerKind, tErr := that.GetControllerKind()
	if sErr == nil && tErr == nil && sControllerKind == tControllerKind {
		spec.SetControllerKind(sControllerKind)
	}

	sNamespace, sErr := p.GetNamespace()
	tNamespace, tErr := that.GetNamespace()
	if sErr == nil && tErr == nil && sNamespace == tNamespace {
		spec.SetNamespace(sNamespace)
	}

	sPod, sErr := p.GetPod()
	tPod, tErr := that.GetPod()
	if sErr == nil && tErr == nil && sPod == tPod {
		spec.SetPod(sPod)
	}

	// TODO niko/etl intersection of services and labels and annotations

	return *spec
}

// Length returns the number of Properties
func (p *Properties) Length() int {
	if p == nil {
		return 0
	}
	return len(*p)
}

<<<<<<< HEAD
// TODO: deprecate
func (p *Properties) Matches(that Properties) bool {
	// The only Properties that a nil Properties matches is an empty one
=======
func (p *Properties) String() string {
>>>>>>> eb9f0809
	if p == nil {
		return "<nil>"
	}

	strs := []string{}
	for key, prop := range *p {
		strs = append(strs, fmt.Sprintf("%s:%s", key, prop))
	}
	return fmt.Sprintf("{%s}", strings.Join(strs, "; "))
}

// AggregationStrings converts a Properties object into a slice of strings
// representing a request to aggregate by certain properties.
// NOTE: today, the ordering of the properties *has to match the ordering
// of the allocaiton function generateKey*
func (p *Properties) AggregationStrings() []string {
	if p == nil {
		return []string{}
	}

	aggStrs := []string{}
	if p.HasCluster() {
		aggStrs = append(aggStrs, ClusterProp.String())
	}
	if p.HasNode() {
		aggStrs = append(aggStrs, NodeProp.String())
	}
	if p.HasNamespace() {
		aggStrs = append(aggStrs, NamespaceProp.String())
	}
	if p.HasControllerKind() {
		aggStrs = append(aggStrs, ControllerKindProp.String())
	}
	if p.HasController() {
		aggStrs = append(aggStrs, ControllerProp.String())
	}
	if p.HasPod() {
		aggStrs = append(aggStrs, PodProp.String())
	}
	if p.HasContainer() {
		aggStrs = append(aggStrs, ContainerProp.String())
	}
	if p.HasService() {
		aggStrs = append(aggStrs, ServiceProp.String())
	}
	if p.HasLabel() {
		// e.g. expect format map[string]string{
		// 	 "env":""
		// 	 "app":"",
		// }
		// for aggregating by "label:app,label:env"
		labels, _ := p.GetLabels()
		labelAggStrs := []string{}
		for labelName := range labels {
			labelAggStrs = append(labelAggStrs, fmt.Sprintf("label:%s", labelName))
		}
		if len(labelAggStrs) > 0 {
			// Enforce alphabetical ordering, then append to aggStrs
			sort.Strings(labelAggStrs)
			for _, labelName := range labelAggStrs {
				aggStrs = append(aggStrs, labelName)
			}
		}
	}
	return aggStrs
}

func (p *Properties) Get(prop Property) (string, error) {
	if raw, ok := (*p)[prop]; ok {
		if result, ok := raw.(string); ok {
			return result, nil
		}
		return "", fmt.Errorf("%s is not a string", prop)
	}
	return "", fmt.Errorf("%s not set", prop)
}

func (p *Properties) Has(prop Property) bool {
	_, ok := (*p)[prop]
	return ok
}

func (p *Properties) Set(prop Property, value string) {
	(*p)[prop] = value
}

func (p *Properties) GetCluster() (string, error) {
	if raw, ok := (*p)[ClusterProp]; ok {
		if cluster, ok := raw.(string); ok {
			return cluster, nil
		}
		return "", fmt.Errorf("ClusterProp is not a string")
	}
	return "", fmt.Errorf("ClusterProp not set")
}

func (p *Properties) HasCluster() bool {
	_, ok := (*p)[ClusterProp]
	return ok
}

func (p *Properties) SetCluster(cluster string) {
	(*p)[ClusterProp] = cluster
}

func (p *Properties) GetNode() (string, error) {
	if raw, ok := (*p)[NodeProp]; ok {
		if node, ok := raw.(string); ok {
			return node, nil
		}
		return "", fmt.Errorf("NodeProp is not a string")
	}
	return "", fmt.Errorf("NodeProp not set")
}

func (p *Properties) HasNode() bool {
	_, ok := (*p)[NodeProp]
	return ok
}

func (p *Properties) SetNode(node string) {
	(*p)[NodeProp] = node
}

func (p *Properties) GetContainer() (string, error) {
	if raw, ok := (*p)[ContainerProp]; ok {
		if container, ok := raw.(string); ok {
			return container, nil
		}
		return "", fmt.Errorf("ContainerProp is not a string")
	}
	return "", fmt.Errorf("ContainerProp not set")
}

func (p *Properties) HasContainer() bool {
	_, ok := (*p)[ContainerProp]
	return ok
}

func (p *Properties) SetContainer(container string) {
	(*p)[ContainerProp] = container
}

func (p *Properties) GetController() (string, error) {
	if raw, ok := (*p)[ControllerProp]; ok {
		if controller, ok := raw.(string); ok {
			return controller, nil
		}
		return "", fmt.Errorf("ControllerProp is not a string")
	}
	return "", fmt.Errorf("ControllerProp not set")
}

func (p *Properties) HasController() bool {
	_, ok := (*p)[ControllerProp]
	return ok
}

func (p *Properties) SetController(controller string) {
	(*p)[ControllerProp] = controller
}

func (p *Properties) GetControllerKind() (string, error) {
	if raw, ok := (*p)[ControllerKindProp]; ok {
		if controllerKind, ok := raw.(string); ok {
			return controllerKind, nil
		}
		return "", fmt.Errorf("ControllerKindProp is not a string")
	}
	return "", fmt.Errorf("ControllerKindProp not set")
}

func (p *Properties) HasControllerKind() bool {
	_, ok := (*p)[ControllerKindProp]
	return ok
}

func (p *Properties) SetControllerKind(controllerKind string) {
	(*p)[ControllerKindProp] = controllerKind
}

func (p *Properties) GetLabels() (map[string]string, error) {
	if raw, ok := (*p)[LabelProp]; ok {
		if labels, ok := raw.(map[string]string); ok {
			return labels, nil
		}
		return map[string]string{}, fmt.Errorf("LabelProp is not a map[string]string")
	}
	return map[string]string{}, fmt.Errorf("LabelProp not set")
}

func (p *Properties) HasLabel() bool {
	_, ok := (*p)[LabelProp]
	return ok
}

func (p *Properties) SetLabels(labels map[string]string) {
	(*p)[LabelProp] = labels
}

func (p *Properties) GetAnnotations() (map[string]string, error) {
	if raw, ok := (*p)[AnnotationProp]; ok {
		if annotations, ok := raw.(map[string]string); ok {
			return annotations, nil
		}
		return map[string]string{}, fmt.Errorf("AnnotationProp is not a map[string]string")
	}
	return map[string]string{}, fmt.Errorf("AnnotationProp not set")
}

func (p *Properties) HasAnnotations() bool {
	_, ok := (*p)[AnnotationProp]
	return ok
}

func (p *Properties) SetAnnotations(annotations map[string]string) {
	(*p)[AnnotationProp] = annotations
}

func (p *Properties) GetNamespace() (string, error) {
	if raw, ok := (*p)[NamespaceProp]; ok {
		if namespace, ok := raw.(string); ok {
			return namespace, nil
		}
		return "", fmt.Errorf("NamespaceProp is not a string")
	}
	return "", fmt.Errorf("NamespaceProp not set")
}

func (p *Properties) HasNamespace() bool {
	_, ok := (*p)[NamespaceProp]
	return ok
}

func (p *Properties) SetNamespace(namespace string) {
	(*p)[NamespaceProp] = namespace
}

func (p *Properties) GetPod() (string, error) {
	if raw, ok := (*p)[PodProp]; ok {
		if pod, ok := raw.(string); ok {
			return pod, nil
		}
		return "", fmt.Errorf("PodProp is not a string")
	}
	return "", fmt.Errorf("PodProp not set")
}

func (p *Properties) HasPod() bool {
	_, ok := (*p)[PodProp]
	return ok
}

func (p *Properties) SetPod(pod string) {
	(*p)[PodProp] = pod
}

func (p *Properties) GetServices() ([]string, error) {
	if raw, ok := (*p)[ServiceProp]; ok {
		if services, ok := raw.([]string); ok {
			return services, nil
		}
		return []string{}, fmt.Errorf("ServiceProp is not a string")
	}
	return []string{}, fmt.Errorf("ServiceProp not set")
}

func (p *Properties) HasService() bool {
	_, ok := (*p)[ServiceProp]
	return ok
}

func (p *Properties) SetServices(services []string) {
	(*p)[ServiceProp] = services
}

func (p *Properties) MarshalBinary() (data []byte, err error) {
	buff := util.NewBuffer()
	buff.WriteUInt8(CodecVersion) // version

	// ClusterProp
	cluster, err := p.GetCluster()
	if err != nil {
		buff.WriteUInt8(uint8(0)) // write nil byte
	} else {
		buff.WriteUInt8(uint8(1)) // write non-nil byte
		buff.WriteString(cluster) // write string
	}

	// NodeProp
	node, err := p.GetNode()
	if err != nil {
		buff.WriteUInt8(uint8(0)) // write nil byte
	} else {
		buff.WriteUInt8(uint8(1)) // write non-nil byte
		buff.WriteString(node)    // write string
	}

	// ContainerProp
	container, err := p.GetContainer()
	if err != nil {
		buff.WriteUInt8(uint8(0)) // write nil byte
	} else {
		buff.WriteUInt8(uint8(1))   // write non-nil byte
		buff.WriteString(container) // write string
	}

	// ControllerProp
	controller, err := p.GetController()
	if err != nil {
		buff.WriteUInt8(uint8(0)) // write nil byte
	} else {
		buff.WriteUInt8(uint8(1))    // write non-nil byte
		buff.WriteString(controller) // write string
	}

	// ControllerKindProp
	controllerKind, err := p.GetControllerKind()
	if err != nil {
		buff.WriteUInt8(uint8(0)) // write nil byte
	} else {
		buff.WriteUInt8(uint8(1))        // write non-nil byte
		buff.WriteString(controllerKind) // write string
	}

	// NamespaceProp
	namespace, err := p.GetNamespace()
	if err != nil {
		buff.WriteUInt8(uint8(0)) // write nil byte
	} else {
		buff.WriteUInt8(uint8(1))   // write non-nil byte
		buff.WriteString(namespace) // write string
	}

	// PodProp
	pod, err := p.GetPod()
	if err != nil {
		buff.WriteUInt8(uint8(0)) // write nil byte
	} else {
		buff.WriteUInt8(uint8(1)) // write non-nil byte
		buff.WriteString(pod)     // write string
	}

	// LabelProp
	labels, err := p.GetLabels()
	if err != nil {
		buff.WriteUInt8(uint8(0)) // write nil byte
	} else {
		buff.WriteUInt8(uint8(1))  // write non-nil byte
		buff.WriteInt(len(labels)) // map length
		for k, v := range labels {
			buff.WriteString(k) // write string
			buff.WriteString(v) // write string
		}
	}

	// AnnotationProp
	annotations, err := p.GetAnnotations()
	if err != nil {
		buff.WriteUInt8(uint8(0)) // write nil byte
	} else {
		buff.WriteUInt8(uint8(1))       // write non-nil byte
		buff.WriteInt(len(annotations)) // map length
		for k, v := range annotations {
			buff.WriteString(k) // write string
			buff.WriteString(v) // write string
		}
	}

	// ServiceProp
	services, err := p.GetServices()
	if err != nil {
		buff.WriteUInt8(uint8(0)) // write nil byte
	} else {
		buff.WriteUInt8(uint8(1))    // write non-nil byte
		buff.WriteInt(len(services)) // slice length
		for _, v := range services {
			buff.WriteString(v) // write string
		}
	}

	return buff.Bytes(), nil
}

func (p *Properties) UnmarshalBinary(data []byte) error {
	buff := util.NewBufferFromBytes(data)
	v := buff.ReadUInt8() // version
	if v != CodecVersion {
		return fmt.Errorf("Invalid Version. Expected %d, got %d", CodecVersion, v)
	}

	*p = Properties{}

	// ClusterProp
	if buff.ReadUInt8() == 1 { // read nil byte
		cluster := buff.ReadString() // read string
		p.SetCluster(cluster)
	}

	// NodeProp
	if buff.ReadUInt8() == 1 { // read nil byte
		node := buff.ReadString() // read string
		p.SetNode(node)
	}

	// ContainerProp
	if buff.ReadUInt8() == 1 { // read nil byte
		container := buff.ReadString() // read string
		p.SetContainer(container)
	}

	// ControllerProp
	if buff.ReadUInt8() == 1 { // read nil byte
		controller := buff.ReadString() // read string
		p.SetController(controller)
	}

	// ControllerKindProp
	if buff.ReadUInt8() == 1 { // read nil byte
		controllerKind := buff.ReadString() // read string
		p.SetControllerKind(controllerKind)
	}

	// NamespaceProp
	if buff.ReadUInt8() == 1 { // read nil byte
		namespace := buff.ReadString() // read string
		p.SetNamespace(namespace)
	}

	// PodProp
	if buff.ReadUInt8() == 1 { // read nil byte
		pod := buff.ReadString() // read string
		p.SetPod(pod)
	}

	// LabelProp
	if buff.ReadUInt8() == 1 { // read nil byte
		length := buff.ReadInt() // read map len
		labels := make(map[string]string, length)
		for idx := 0; idx < length; idx++ {
			key := buff.ReadString()
			val := buff.ReadString()
			labels[key] = val
		}
		p.SetLabels(labels)
	}

	// AnnotationProp
	if buff.ReadUInt8() == 1 { // read nil byte
		length := buff.ReadInt() // read map len
		annotations := make(map[string]string, length)
		for idx := 0; idx < length; idx++ {
			key := buff.ReadString()
			val := buff.ReadString()
			annotations[key] = val
		}
		p.SetAnnotations(annotations)
	}

	// ServiceProp
	if buff.ReadUInt8() == 1 { // read nil byte
		length := buff.ReadInt() // read map len
		services := make([]string, length)
		for idx := 0; idx < length; idx++ {
			val := buff.ReadString()
			services[idx] = val
		}
		p.SetServices(services)
	}

	return nil
}<|MERGE_RESOLUTION|>--- conflicted
+++ resolved
@@ -222,13 +222,7 @@
 	return len(*p)
 }
 
-<<<<<<< HEAD
-// TODO: deprecate
-func (p *Properties) Matches(that Properties) bool {
-	// The only Properties that a nil Properties matches is an empty one
-=======
 func (p *Properties) String() string {
->>>>>>> eb9f0809
 	if p == nil {
 		return "<nil>"
 	}
