package costmodel

import (
	"context"
	"encoding/json"
	"fmt"
	"math"
	"net/http"
	"os"
	"sort"
	"strconv"
	"strings"
	"sync"
	"time"

	costAnalyzerCloud "github.com/kubecost/cost-model/cloud"
	prometheusClient "github.com/prometheus/client_golang/api"
	v1 "k8s.io/api/core/v1"
	metav1 "k8s.io/apimachinery/pkg/apis/meta/v1"
	"k8s.io/apimachinery/pkg/labels"
	"k8s.io/client-go/kubernetes"
	"k8s.io/klog"
)

const (
	statusAPIError = 422

	apiPrefix         = "/api/v1"
	epAlertManagers   = apiPrefix + "/alertmanagers"
	epQuery           = apiPrefix + "/query"
	epQueryRange      = apiPrefix + "/query_range"
	epLabelValues     = apiPrefix + "/label/:name/values"
	epSeries          = apiPrefix + "/series"
	epTargets         = apiPrefix + "/targets"
	epSnapshot        = apiPrefix + "/admin/tsdb/snapshot"
	epDeleteSeries    = apiPrefix + "/admin/tsdb/delete_series"
	epCleanTombstones = apiPrefix + "/admin/tsdb/clean_tombstones"
	epConfig          = apiPrefix + "/status/config"
	epFlags           = apiPrefix + "/status/flags"

	clusterIDKey   = "CLUSTER_ID"
	remoteEnabled  = "REMOTE_WRITE_ENABLED"
	thanosEnabled  = "THANOS_ENABLED"
	thanosQueryUrl = "THANOS_QUERY_URL"
)

type CostModel struct {
	Cache ClusterCache

	stop chan struct{}
}

func NewCostModel(client kubernetes.Interface) *CostModel {
	stopCh := make(chan struct{})
	cache := NewKubernetesClusterCache(client)
	cache.Run(stopCh)

	return &CostModel{
		Cache: cache,
		stop:  stopCh,
	}
}

type CostData struct {
	Name            string                       `json:"name,omitempty"`
	PodName         string                       `json:"podName,omitempty"`
	NodeName        string                       `json:"nodeName,omitempty"`
	NodeData        *costAnalyzerCloud.Node      `json:"node,omitempty"`
	Namespace       string                       `json:"namespace,omitempty"`
	Deployments     []string                     `json:"deployments,omitempty"`
	Services        []string                     `json:"services,omitempty"`
	Daemonsets      []string                     `json:"daemonsets,omitempty"`
	Statefulsets    []string                     `json:"statefulsets,omitempty"`
	Jobs            []string                     `json:"jobs,omitempty"`
	RAMReq          []*Vector                    `json:"ramreq,omitempty"`
	RAMUsed         []*Vector                    `json:"ramused,omitempty"`
	RAMAllocation   []*Vector                    `json:"ramallocated,omitempty"`
	CPUReq          []*Vector                    `json:"cpureq,omitempty"`
	CPUUsed         []*Vector                    `json:"cpuused,omitempty"`
	CPUAllocation   []*Vector                    `json:"cpuallocated,omitempty"`
	GPUReq          []*Vector                    `json:"gpureq,omitempty"`
	PVCData         []*PersistentVolumeClaimData `json:"pvcData,omitempty"`
	NetworkData     []*Vector                    `json:"network,omitempty"`
	Labels          map[string]string            `json:"labels,omitempty"`
	NamespaceLabels map[string]string            `json:"namespaceLabels,omitempty"`
	ClusterID       string                       `json:"clusterId"`
}

func (cd *CostData) String() string {
	return fmt.Sprintf("\n\tName: %s; PodName: %s, NodeName: %s\n\tNamespace: %s\n\tDeployments: %s\n\tServices: %s\n\tCPU (req, used, alloc): %d, %d, %d\n\tRAM (req, used, alloc): %d, %d, %d",
		cd.Name, cd.PodName, cd.NodeName, cd.Namespace, strings.Join(cd.Deployments, ", "), strings.Join(cd.Services, ", "),
		len(cd.CPUReq), len(cd.CPUUsed), len(cd.CPUAllocation),
		len(cd.RAMReq), len(cd.RAMUsed), len(cd.RAMAllocation))
}

type Vector struct {
	Timestamp float64 `json:"timestamp"`
	Value     float64 `json:"value"`
}

const (
	queryRAMRequestsStr = `avg(
		label_replace(
			label_replace(
				avg(
					count_over_time(kube_pod_container_resource_requests_memory_bytes{container!="",container!="POD", node!=""}[%s] %s) 
					*  
					avg_over_time(kube_pod_container_resource_requests_memory_bytes{container!="",container!="POD", node!=""}[%s] %s)
				) by (namespace,container,pod,node,cluster_id) , "container_name","$1","container","(.+)"
			), "pod_name","$1","pod","(.+)"
		)
	) by (namespace,container_name,pod_name,node,cluster_id)`
	queryRAMUsageStr = `sort_desc(
		avg(
			label_replace(count_over_time(container_memory_working_set_bytes{container_name!="",container_name!="POD", instance!=""}[%s] %s), "node", "$1", "instance","(.+)") 
			* 
			label_replace(avg_over_time(container_memory_working_set_bytes{container_name!="",container_name!="POD", instance!=""}[%s] %s), "node", "$1", "instance","(.+)") 
		) by (namespace,container_name,pod_name,node,cluster_id)
	)`
	queryCPURequestsStr = `avg(
		label_replace(
			label_replace(
				avg(
					count_over_time(kube_pod_container_resource_requests_cpu_cores{container!="",container!="POD", node!=""}[%s] %s) 
					*  
					avg_over_time(kube_pod_container_resource_requests_cpu_cores{container!="",container!="POD", node!=""}[%s] %s)
				) by (namespace,container,pod,node,cluster_id) , "container_name","$1","container","(.+)"
			), "pod_name","$1","pod","(.+)"
		) 
	) by (namespace,container_name,pod_name,node,cluster_id)`
	queryCPUUsageStr = `avg(
		label_replace(
		rate( 
			container_cpu_usage_seconds_total{container_name!="",container_name!="POD",instance!=""}[%s] %s
		) , "node", "$1", "instance", "(.+)"
		)
	) by (namespace,container_name,pod_name,node,cluster_id)`
	queryGPURequestsStr = `avg(
		label_replace(
			label_replace(
				avg(
					count_over_time(kube_pod_container_resource_requests{resource="nvidia_com_gpu", container!="",container!="POD", node!=""}[%s] %s) 
					*  
					avg_over_time(kube_pod_container_resource_requests{resource="nvidia_com_gpu", container!="",container!="POD", node!=""}[%s] %s)
				) by (namespace,container,pod,node,cluster_id) , "container_name","$1","container","(.+)"
			), "pod_name","$1","pod","(.+)"
		) 
	) by (namespace,container_name,pod_name,node,cluster_id)`
	queryPVRequestsStr = `avg(kube_persistentvolumeclaim_info) by (persistentvolumeclaim, storageclass, namespace, volumename, cluster_id) 
						* 
						on (persistentvolumeclaim, namespace, cluster_id) group_right(storageclass, volumename) 
				sum(kube_persistentvolumeclaim_resource_requests_storage_bytes) by (persistentvolumeclaim, namespace, cluster_id)`
	queryPVCAllocation        = `avg_over_time(pod_pvc_allocation[24h])`
	queryPVHourlyCost         = `avg_over_time(pv_hourly_cost[24h])`
	queryNSLabels             = `avg_over_time(kube_namespace_labels[24h)`
	queryZoneNetworkUsage     = `sum(increase(kubecost_pod_network_egress_bytes_total{internet="false", sameZone="false", sameRegion="true"}[%s] %s)) by (namespace,pod_name,cluster_id) / 1024 / 1024 / 1024`
	queryRegionNetworkUsage   = `sum(increase(kubecost_pod_network_egress_bytes_total{internet="false", sameZone="false", sameRegion="false"}[%s] %s)) by (namespace,pod_name,cluster_id) / 1024 / 1024 / 1024`
	queryInternetNetworkUsage = `sum(increase(kubecost_pod_network_egress_bytes_total{internet="true"}[%s] %s)) by (namespace,pod_name,cluster_id) / 1024 / 1024 / 1024`
	normalizationStr          = `max(count_over_time(kube_pod_container_resource_requests_memory_bytes{}[%s] %s))`
)

type PrometheusMetadata struct {
	Running            bool `json:"running"`
	KubecostDataExists bool `json:"kubecostDataExists"`
}

// ValidatePrometheus tells the model what data prometheus has on it.
func ValidatePrometheus(cli prometheusClient.Client) (*PrometheusMetadata, error) {
	data, err := Query(cli, "up offset 3h")
	if err != nil {
		return &PrometheusMetadata{
			Running:            false,
			KubecostDataExists: false,
		}, err
	}
	v, kcmetrics, err := getUptimeData(data)
	if err != nil {
		return &PrometheusMetadata{
			Running:            false,
			KubecostDataExists: false,
		}, err
	}
	if len(v) > 0 {
		return &PrometheusMetadata{
			Running:            true,
			KubecostDataExists: kcmetrics,
		}, nil
	} else {
		return &PrometheusMetadata{
			Running:            false,
			KubecostDataExists: false,
		}, fmt.Errorf("No running jobs found on Prometheus at %s", cli.URL(epQuery, nil).Path)
	}
}

func getUptimeData(qr interface{}) ([]*Vector, bool, error) {
	data, ok := qr.(map[string]interface{})["data"]
	if !ok {
		e, err := wrapPrometheusError(qr)
		if err != nil {
			return nil, false, err
		}
		return nil, false, fmt.Errorf(e)
	}
	r, ok := data.(map[string]interface{})["result"]
	if !ok {
		return nil, false, fmt.Errorf("Improperly formatted data from prometheus, data has no result field")
	}
	results, ok := r.([]interface{})
	if !ok {
		return nil, false, fmt.Errorf("Improperly formatted results from prometheus, result field is not a slice")
	}
	jobData := []*Vector{}
	kubecostMetrics := false
	for _, val := range results {
		// For now, just do this for validation. TODO: This can be parsed to figure out the exact running jobs.
		metrics, ok := val.(map[string]interface{})["metric"].(map[string]interface{})
		if !ok {
			return nil, false, fmt.Errorf("Prometheus vector does not have metric labels")
		}
		jobname, ok := metrics["job"]
		if !ok {
			return nil, false, fmt.Errorf("up query does not have job names")
		}
		if jobname == "kubecost" {
			kubecostMetrics = true
		}
		value, ok := val.(map[string]interface{})["value"]
		if !ok {
			return nil, false, fmt.Errorf("Improperly formatted results from prometheus, value is not a field in the vector")
		}
		dataPoint, ok := value.([]interface{})
		if !ok || len(dataPoint) != 2 {
			return nil, false, fmt.Errorf("Improperly formatted datapoint from Prometheus")
		}
		strVal := dataPoint[1].(string)
		v, _ := strconv.ParseFloat(strVal, 64)
		toReturn := &Vector{
			Timestamp: dataPoint[0].(float64),
			Value:     v,
		}
		jobData = append(jobData, toReturn)
	}
	return jobData, kubecostMetrics, nil
}

func ComputeUptimes(cli prometheusClient.Client) (map[string]float64, error) {
	res, err := Query(cli, `container_start_time_seconds{container_name != "POD",container_name != ""}`)
	if err != nil {
		return nil, err
	}
	vectors, err := GetContainerMetricVector(res, false, 0, os.Getenv(clusterIDKey))
	if err != nil {
		return nil, err
	}
	results := make(map[string]float64)
	for key, vector := range vectors {
		if err != nil {
			return nil, err
		}
		val := vector[0].Value
		uptime := time.Now().Sub(time.Unix(int64(val), 0)).Seconds()
		results[key] = uptime
	}
	return results, nil
}

func (cm *CostModel) ComputeCostData(cli prometheusClient.Client, clientset kubernetes.Interface, cp costAnalyzerCloud.Provider, window string, offset string, filterNamespace string) (map[string]*CostData, error) {
	queryRAMRequests := fmt.Sprintf(queryRAMRequestsStr, window, offset, window, offset)
	queryRAMUsage := fmt.Sprintf(queryRAMUsageStr, window, offset, window, offset)
	queryCPURequests := fmt.Sprintf(queryCPURequestsStr, window, offset, window, offset)
	queryCPUUsage := fmt.Sprintf(queryCPUUsageStr, window, offset)
	queryGPURequests := fmt.Sprintf(queryGPURequestsStr, window, offset, window, offset)
	queryPVRequests := fmt.Sprintf(queryPVRequestsStr)
	queryNetZoneRequests := fmt.Sprintf(queryZoneNetworkUsage, window, "")
	queryNetRegionRequests := fmt.Sprintf(queryRegionNetworkUsage, window, "")
	queryNetInternetRequests := fmt.Sprintf(queryInternetNetworkUsage, window, "")
	normalization := fmt.Sprintf(normalizationStr, window, offset)

	// Cluster ID is specific to the source cluster
	clusterID := os.Getenv(clusterIDKey)

	var wg sync.WaitGroup
	wg.Add(11)

	var promErr error
	var resultRAMRequests interface{}
	go func() {
		resultRAMRequests, promErr = Query(cli, queryRAMRequests)
		defer wg.Done()
	}()
	var resultRAMUsage interface{}
	go func() {
		resultRAMUsage, promErr = Query(cli, queryRAMUsage)
		defer wg.Done()
	}()
	var resultCPURequests interface{}
	go func() {
		resultCPURequests, promErr = Query(cli, queryCPURequests)
		defer wg.Done()
	}()
	var resultCPUUsage interface{}
	go func() {
		resultCPUUsage, promErr = Query(cli, queryCPUUsage)
		defer wg.Done()
	}()
	var resultGPURequests interface{}
	go func() {
		resultGPURequests, promErr = Query(cli, queryGPURequests)
		defer wg.Done()
	}()
	var resultPVRequests interface{}
	go func() {
		resultPVRequests, promErr = Query(cli, queryPVRequests)
		defer wg.Done()
	}()
	var resultNetZoneRequests interface{}
	go func() {
		resultNetZoneRequests, promErr = Query(cli, queryNetZoneRequests)
		defer wg.Done()
	}()
	var resultNetRegionRequests interface{}
	go func() {
		resultNetRegionRequests, promErr = Query(cli, queryNetRegionRequests)
		defer wg.Done()
	}()
	var resultNetInternetRequests interface{}
	go func() {
		resultNetInternetRequests, promErr = Query(cli, queryNetInternetRequests)
		defer wg.Done()
	}()
	var normalizationResult interface{}
	go func() {
		normalizationResult, promErr = Query(cli, normalization)
		defer wg.Done()
	}()

	podDeploymentsMapping := make(map[string]map[string][]string)
	podServicesMapping := make(map[string]map[string][]string)
	namespaceLabelsMapping := make(map[string]map[string]string)
	podlist := cm.Cache.GetAllPods()
	var k8sErr error
	go func() {
		defer wg.Done()

		podDeploymentsMapping, k8sErr = getPodDeployments(cm.Cache, podlist)
		if k8sErr != nil {
			return
		}

		podServicesMapping, k8sErr = getPodServices(cm.Cache, podlist)
		if k8sErr != nil {
			return
		}
		namespaceLabelsMapping, k8sErr = getNamespaceLabels(cm.Cache, clusterID)
		if k8sErr != nil {
			return
		}

	}()

	wg.Wait()

	if promErr != nil {
		return nil, fmt.Errorf("Error querying prometheus: %s", promErr.Error())
	}
	if k8sErr != nil {
		return nil, fmt.Errorf("Error querying the kubernetes api: %s", k8sErr.Error())
	}

	normalizationValue, err := getNormalization(normalizationResult)
	if err != nil {
		return nil, fmt.Errorf("Error parsing normalization values: " + err.Error())
	}

	nodes, err := getNodeCost(cm.Cache, cp)
	if err != nil {
		klog.V(1).Infof("Warning, no Node cost model available: " + err.Error())
		return nil, err
	}

	pvClaimMapping, err := getPVInfoVector(resultPVRequests, clusterID)
	if err != nil {
		klog.Infof("Unable to get PV Data: %s", err.Error())
	}
	if pvClaimMapping != nil {
		err = addPVData(cm.Cache, pvClaimMapping, cp)
		if err != nil {
			return nil, err
		}
	}

	networkUsageMap, err := GetNetworkUsageData(resultNetZoneRequests, resultNetRegionRequests, resultNetInternetRequests, clusterID, false)
	if err != nil {
		klog.V(1).Infof("Unable to get Network Cost Data: %s", err.Error())
		networkUsageMap = make(map[string]*NetworkUsageData)
	}

	containerNameCost := make(map[string]*CostData)
	containers := make(map[string]bool)

	RAMReqMap, err := GetContainerMetricVector(resultRAMRequests, true, normalizationValue, clusterID)
	if err != nil {
		return nil, err
	}
	for key := range RAMReqMap {
		containers[key] = true
	}

	RAMUsedMap, err := GetContainerMetricVector(resultRAMUsage, true, normalizationValue, clusterID)
	if err != nil {
		return nil, err
	}
	for key := range RAMUsedMap {
		containers[key] = true
	}
	CPUReqMap, err := GetContainerMetricVector(resultCPURequests, true, normalizationValue, clusterID)
	if err != nil {
		return nil, err
	}
	for key := range CPUReqMap {
		containers[key] = true
	}
	GPUReqMap, err := GetContainerMetricVector(resultGPURequests, true, normalizationValue, clusterID)
	if err != nil {
		return nil, err
	}
	for key := range GPUReqMap {
		containers[key] = true
	}
	CPUUsedMap, err := GetContainerMetricVector(resultCPUUsage, false, 0, clusterID) // No need to normalize here, as this comes from a counter
	if err != nil {
		return nil, err
	}
	for key := range CPUUsedMap {
		containers[key] = true
	}
	currentContainers := make(map[string]v1.Pod)
	for _, pod := range podlist {
		if pod.Status.Phase != v1.PodRunning {
			continue
		}
		cs, err := newContainerMetricsFromPod(*pod, clusterID)
		if err != nil {
			return nil, err
		}
		for _, c := range cs {
			containers[c.Key()] = true // captures any containers that existed for a time < a prometheus scrape interval. We currently charge 0 for this but should charge something.
			currentContainers[c.Key()] = *pod
		}
	}
	missingNodes := make(map[string]*costAnalyzerCloud.Node)
	missingContainers := make(map[string]*CostData)
	for key := range containers {
		if _, ok := containerNameCost[key]; ok {
			continue // because ordering is important for the allocation model (all PV's applied to the first), just dedupe if it's already been added.
		}
		if pod, ok := currentContainers[key]; ok {
			podName := pod.GetObjectMeta().GetName()
			ns := pod.GetObjectMeta().GetNamespace()

			nsLabels := namespaceLabelsMapping[ns+","+clusterID]
			podLabels := pod.GetObjectMeta().GetLabels()
			if podLabels == nil {
				podLabels = make(map[string]string)
			}

			for k, v := range nsLabels {
				podLabels[k] = v
			}

			nodeName := pod.Spec.NodeName
			var nodeData *costAnalyzerCloud.Node
			if _, ok := nodes[nodeName]; ok {
				nodeData = nodes[nodeName]
			}
			var podDeployments []string
			if _, ok := podDeploymentsMapping[ns]; ok {
				if ds, ok := podDeploymentsMapping[ns][pod.GetObjectMeta().GetName()]; ok {
					podDeployments = ds
				} else {
					podDeployments = []string{}
				}
			}

			var podPVs []*PersistentVolumeClaimData
			podClaims := pod.Spec.Volumes
			for _, vol := range podClaims {
				if vol.PersistentVolumeClaim != nil {
					name := vol.PersistentVolumeClaim.ClaimName
					if pvClaim, ok := pvClaimMapping[ns+","+name+","+clusterID]; ok {
						podPVs = append(podPVs, pvClaim)
					}
				}
			}

			var podNetCosts []*Vector
			if usage, ok := networkUsageMap[ns+","+podName+","+clusterID]; ok {
				netCosts, err := GetNetworkCost(usage, cp)
				if err != nil {
					klog.V(3).Infof("Error pulling network costs: %s", err.Error())
				} else {
					podNetCosts = netCosts
				}
			}

			var podServices []string
			if _, ok := podServicesMapping[ns]; ok {
				if svcs, ok := podServicesMapping[ns][pod.GetObjectMeta().GetName()]; ok {
					podServices = svcs
				} else {
					podServices = []string{}
				}
			}

			for i, container := range pod.Spec.Containers {
				containerName := container.Name

				// recreate the key and look up data for this container
				newKey := newContainerMetricFromValues(ns, podName, containerName, pod.Spec.NodeName, clusterID).Key()

				RAMReqV, ok := RAMReqMap[newKey]
				if !ok {
					klog.V(4).Info("no RAM requests for " + newKey)
					RAMReqV = []*Vector{&Vector{}}
				}
				RAMUsedV, ok := RAMUsedMap[newKey]
				if !ok {
					klog.V(4).Info("no RAM usage for " + newKey)
					RAMUsedV = []*Vector{&Vector{}}
				}
				CPUReqV, ok := CPUReqMap[newKey]
				if !ok {
					klog.V(4).Info("no CPU requests for " + newKey)
					CPUReqV = []*Vector{&Vector{}}
				}
				GPUReqV, ok := GPUReqMap[newKey]
				if !ok {
					klog.V(4).Info("no GPU requests for " + newKey)
					GPUReqV = []*Vector{&Vector{}}
				}
				CPUUsedV, ok := CPUUsedMap[newKey]
				if !ok {
					klog.V(4).Info("no CPU usage for " + newKey)
					CPUUsedV = []*Vector{&Vector{}}
				}

				var pvReq []*PersistentVolumeClaimData
				var netReq []*Vector
				if i == 0 { // avoid duplicating by just assigning all claims to the first container.
					pvReq = podPVs
					netReq = podNetCosts
				}

				costs := &CostData{
					Name:            containerName,
					PodName:         podName,
					NodeName:        nodeName,
					Namespace:       ns,
					Deployments:     podDeployments,
					Services:        podServices,
					Daemonsets:      getDaemonsetsOfPod(pod),
					Jobs:            getJobsOfPod(pod),
					Statefulsets:    getStatefulSetsOfPod(pod),
					NodeData:        nodeData,
					RAMReq:          RAMReqV,
					RAMUsed:         RAMUsedV,
					CPUReq:          CPUReqV,
					CPUUsed:         CPUUsedV,
					GPUReq:          GPUReqV,
					PVCData:         pvReq,
					NetworkData:     netReq,
					Labels:          podLabels,
					NamespaceLabels: nsLabels,
					ClusterID:       clusterID,
				}
				costs.CPUAllocation = getContainerAllocation(costs.CPUReq, costs.CPUUsed)
				costs.RAMAllocation = getContainerAllocation(costs.RAMReq, costs.RAMUsed)
				if filterNamespace == "" {
					containerNameCost[newKey] = costs
				} else if costs.Namespace == filterNamespace {
					containerNameCost[newKey] = costs
				}
			}
		} else {
			// The container has been deleted. Not all information is sent to prometheus via ksm, so fill out what we can without k8s api
			klog.V(4).Info("The container " + key + " has been deleted. Calculating allocation but resulting object will be missing data.")
			c, err := NewContainerMetricFromKey(key)
			if err != nil {
				return nil, err
			}
			RAMReqV, ok := RAMReqMap[key]
			if !ok {
				klog.V(4).Info("no RAM requests for " + key)
				RAMReqV = []*Vector{&Vector{}}
			}
			RAMUsedV, ok := RAMUsedMap[key]
			if !ok {
				klog.V(4).Info("no RAM usage for " + key)
				RAMUsedV = []*Vector{&Vector{}}
			}
			CPUReqV, ok := CPUReqMap[key]
			if !ok {
				klog.V(4).Info("no CPU requests for " + key)
				CPUReqV = []*Vector{&Vector{}}
			}
			GPUReqV, ok := GPUReqMap[key]
			if !ok {
				klog.V(4).Info("no GPU requests for " + key)
				GPUReqV = []*Vector{&Vector{}}
			}
			CPUUsedV, ok := CPUUsedMap[key]
			if !ok {
				klog.V(4).Info("no CPU usage for " + key)
				CPUUsedV = []*Vector{&Vector{}}
			}

			node, ok := nodes[c.NodeName]
			if !ok {
				klog.V(2).Infof("Node \"%s\" has been deleted from Kubernetes. Query historical data to get it.", c.NodeName)
				if n, ok := missingNodes[c.NodeName]; ok {
					node = n
				} else {
					node = &costAnalyzerCloud.Node{}
					missingNodes[c.NodeName] = node
				}
			}
			namespacelabels, ok := namespaceLabelsMapping[c.Namespace+","+c.ClusterID]
			if !ok {
				klog.V(3).Infof("Missing data for namespace %s", c.Namespace)
			}

			costs := &CostData{
				Name:            c.ContainerName,
				PodName:         c.PodName,
				NodeName:        c.NodeName,
				NodeData:        node,
				Namespace:       c.Namespace,
				RAMReq:          RAMReqV,
				RAMUsed:         RAMUsedV,
				CPUReq:          CPUReqV,
				CPUUsed:         CPUUsedV,
				GPUReq:          GPUReqV,
				NamespaceLabels: namespacelabels,
				ClusterID:       c.ClusterID,
			}
			costs.CPUAllocation = getContainerAllocation(costs.CPUReq, costs.CPUUsed)
			costs.RAMAllocation = getContainerAllocation(costs.RAMReq, costs.RAMUsed)
			if filterNamespace == "" {
				containerNameCost[key] = costs
				missingContainers[key] = costs
			} else if costs.Namespace == filterNamespace {
				containerNameCost[key] = costs
				missingContainers[key] = costs
			}
		}
	}
	err = findDeletedNodeInfo(cli, missingNodes, window)

	if err != nil {
		klog.V(1).Infof("Error fetching historical node data: %s", err.Error())
	}
	err = findDeletedPodInfo(cli, missingContainers, window)
	if err != nil {
		klog.V(1).Infof("Error fetching historical pod data: %s", err.Error())
	}
	return containerNameCost, err
}

func findDeletedPodInfo(cli prometheusClient.Client, missingContainers map[string]*CostData, window string) error {
	if len(missingContainers) > 0 {
		queryHistoricalPodLabels := fmt.Sprintf(`kube_pod_labels{}[%s]`, window)

		podLabelsResult, err := Query(cli, queryHistoricalPodLabels)
		if err != nil {
			klog.V(1).Infof("Error parsing historical labels: %s", err.Error())
		}
		podLabels := make(map[string]map[string]string)
		if podLabelsResult != nil {
			podLabels, err = labelsFromPrometheusQuery(podLabelsResult)
			if err != nil {
				klog.V(1).Infof("Error parsing historical labels: %s", err.Error())
			}
		}
		for key, costData := range missingContainers {
			cm, _ := NewContainerMetricFromKey(key)
			labels, ok := podLabels[cm.PodName]
			if !ok {
				klog.V(1).Infof("Unable to find historical data for pod '%s'", cm.PodName)
				labels = make(map[string]string)
			}
			for k, v := range costData.NamespaceLabels {
				labels[k] = v
			}
			costData.Labels = labels
		}
	}

	return nil
}

func labelsFromPrometheusQuery(qr interface{}) (map[string]map[string]string, error) {
	toReturn := make(map[string]map[string]string)
	data, ok := qr.(map[string]interface{})["data"]
	if !ok {
		e, err := wrapPrometheusError(qr)
		if err != nil {
			return toReturn, err
		}
		return toReturn, fmt.Errorf(e)
	}
	for _, val := range data.(map[string]interface{})["result"].([]interface{}) {
		metricInterface, ok := val.(map[string]interface{})["metric"]
		if !ok {
			return toReturn, fmt.Errorf("Metric field does not exist in data result vector")
		}
		metricMap, ok := metricInterface.(map[string]interface{})
		if !ok {
			return toReturn, fmt.Errorf("Metric field is improperly formatted")
		}
		pod, ok := metricMap["pod"]
		if !ok {
			return toReturn, fmt.Errorf("pod field does not exist in data result vector")
		}
		podName, ok := pod.(string)
		if !ok {
			return toReturn, fmt.Errorf("pod field is improperly formatted")
		}

		for labelName, labelValue := range metricMap {
			parsedLabelName := labelName
			parsedLv, ok := labelValue.(string)
			if !ok {
				return toReturn, fmt.Errorf("label value is improperly formatted")
			}
			if strings.HasPrefix(parsedLabelName, "label_") {
				l := strings.Replace(parsedLabelName, "label_", "", 1)
				if podLabels, ok := toReturn[podName]; ok {
					podLabels[l] = parsedLv
				} else {
					toReturn[podName] = make(map[string]string)
					toReturn[podName][l] = parsedLv
				}
			}
		}
	}
	return toReturn, nil
}

func findDeletedNodeInfo(cli prometheusClient.Client, missingNodes map[string]*costAnalyzerCloud.Node, window string) error {
	if len(missingNodes) > 0 {
		q := make([]string, 0, len(missingNodes))
		for nodename := range missingNodes {
			klog.V(3).Infof("Finding data for deleted node %v", nodename)
			q = append(q, nodename)
		}
		l := strings.Join(q, "|")

		queryHistoricalCPUCost := fmt.Sprintf(`avg_over_time(node_cpu_hourly_cost{instance=~"%s"}[%s])`, l, window)
		queryHistoricalRAMCost := fmt.Sprintf(`avg_over_time(node_ram_hourly_cost{instance=~"%s"}[%s])`, l, window)
		queryHistoricalGPUCost := fmt.Sprintf(`avg_over_time(node_gpu_hourly_cost{instance=~"%s"}[%s])`, l, window)

		cpuCostResult, err := Query(cli, queryHistoricalCPUCost)
		if err != nil {
			return fmt.Errorf("Error fetching cpu cost data: " + err.Error())
		}
		ramCostResult, err := Query(cli, queryHistoricalRAMCost)
		if err != nil {
			return fmt.Errorf("Error fetching ram cost data: " + err.Error())
		}
		gpuCostResult, err := Query(cli, queryHistoricalGPUCost)
		if err != nil {
			return fmt.Errorf("Error fetching gpu cost data: " + err.Error())
		}

		cpuCosts, err := getCost(cpuCostResult)
		if err != nil {
			return err
		}
		ramCosts, err := getCost(ramCostResult)
		if err != nil {
			return err
		}
		gpuCosts, err := getCost(gpuCostResult)
		if err != nil {
			return err
		}

		if len(cpuCosts) == 0 {
			klog.V(1).Infof("Historical data for node prices not available. Ingest this server's /metrics endpoint to get that data.")
		}

		for node, costv := range cpuCosts {
			if _, ok := missingNodes[node]; ok {
				missingNodes[node].VCPUCost = fmt.Sprintf("%f", costv[0].Value)
			}
		}
		for node, costv := range ramCosts {
			if _, ok := missingNodes[node]; ok {
				missingNodes[node].RAMCost = fmt.Sprintf("%f", costv[0].Value)
			}
		}
		for node, costv := range gpuCosts {
			if _, ok := missingNodes[node]; ok {
				missingNodes[node].GPUCost = fmt.Sprintf("%f", costv[0].Value)
			}
		}

	}
	return nil
}

func getContainerAllocation(req []*Vector, used []*Vector) []*Vector {
	if req == nil || len(req) == 0 {
		for _, usedV := range used {
			if usedV.Timestamp == 0 {
				continue
			}
			usedV.Timestamp = math.Round(usedV.Timestamp/10) * 10
		}
		return used
	}
	if used == nil || len(used) == 0 {
		for _, reqV := range req {
			if reqV.Timestamp == 0 {
				continue
			}
			reqV.Timestamp = math.Round(reqV.Timestamp/10) * 10
		}
		return req
	}
	var allocation []*Vector

	var timestamps []float64
	reqMap := make(map[float64]float64)
	for _, reqV := range req {
		if reqV.Timestamp == 0 {
			continue
		}
		reqV.Timestamp = math.Round(reqV.Timestamp/10) * 10
		reqMap[reqV.Timestamp] = reqV.Value
		timestamps = append(timestamps, reqV.Timestamp)
	}
	usedMap := make(map[float64]float64)
	for _, usedV := range used {
		if usedV.Timestamp == 0 {
			continue
		}
		usedV.Timestamp = math.Round(usedV.Timestamp/10) * 10
		usedMap[usedV.Timestamp] = usedV.Value
		if _, ok := reqMap[usedV.Timestamp]; !ok { // no need to double add, since we'll range over sorted timestamps and check.
			timestamps = append(timestamps, usedV.Timestamp)
		}
	}

	sort.Float64s(timestamps)
	for _, t := range timestamps {
		rv, okR := reqMap[t]
		uv, okU := usedMap[t]
		allocationVector := &Vector{
			Timestamp: t,
		}
		if okR && okU {
			allocationVector.Value = math.Max(rv, uv)
		} else if okR {
			allocationVector.Value = rv
		} else if okU {
			allocationVector.Value = uv
		}
		allocation = append(allocation, allocationVector)
	}

	return allocation
}

func addPVData(cache ClusterCache, pvClaimMapping map[string]*PersistentVolumeClaimData, cloud costAnalyzerCloud.Provider) error {
	cfg, err := cloud.GetConfig()
	if err != nil {
		return err
	}
	storageClasses := cache.GetAllStorageClasses()
	storageClassMap := make(map[string]map[string]string)
	for _, storageClass := range storageClasses {
		params := storageClass.Parameters
		storageClassMap[storageClass.ObjectMeta.Name] = params
		if storageClass.GetAnnotations()["storageclass.kubernetes.io/is-default-class"] == "true" || storageClass.GetAnnotations()["storageclass.beta.kubernetes.io/is-default-class"] == "true" {
			storageClassMap["default"] = params
			storageClassMap[""] = params
		}
	}

	pvs := cache.GetAllPersistentVolumes()
	pvMap := make(map[string]*costAnalyzerCloud.PV)
	for _, pv := range pvs {
		parameters, ok := storageClassMap[pv.Spec.StorageClassName]
		if !ok {
			klog.V(4).Infof("Unable to find parameters for storage class \"%s\". Does pv \"%s\" have a storageClassName?", pv.Spec.StorageClassName, pv.Name)
		}
		cacPv := &costAnalyzerCloud.PV{
			Class:      pv.Spec.StorageClassName,
			Region:     pv.Labels[v1.LabelZoneRegion],
			Parameters: parameters,
		}
		err := GetPVCost(cacPv, pv, cloud)
		if err != nil {
			return err
		}
		pvMap[pv.Name] = cacPv
	}

	for _, pvc := range pvClaimMapping {
		if vol, ok := pvMap[pvc.VolumeName]; ok {
			pvc.Volume = vol
		} else {
			klog.V(1).Infof("PV not found, using default")
			pvc.Volume = &costAnalyzerCloud.PV{
				Cost: cfg.Storage,
			}
		}
	}
	return nil
}

func GetPVCost(pv *costAnalyzerCloud.PV, kpv *v1.PersistentVolume, cp costAnalyzerCloud.Provider) error {
	cfg, err := cp.GetConfig()
	if err != nil {
		return err
	}
	key := cp.GetPVKey(kpv, pv.Parameters)
	pvWithCost, err := cp.PVPricing(key)
	if err != nil {
		pv.Cost = cfg.Storage
		return err
	}
	if pvWithCost == nil || pvWithCost.Cost == "" {
		pv.Cost = cfg.Storage
		return nil // set default cost
	}
	pv.Cost = pvWithCost.Cost
	return nil
}

func getNodeCost(cache ClusterCache, cp costAnalyzerCloud.Provider) (map[string]*costAnalyzerCloud.Node, error) {
	cfg, err := cp.GetConfig()
	if err != nil {
		return nil, err
	}

	nodeList := cache.GetAllNodes()
	nodes := make(map[string]*costAnalyzerCloud.Node)

	for _, n := range nodeList {
		name := n.GetObjectMeta().GetName()
		nodeLabels := n.GetObjectMeta().GetLabels()
		nodeLabels["providerID"] = n.Spec.ProviderID

		cnode, err := cp.NodePricing(cp.GetKey(nodeLabels))
		if err != nil {
			klog.V(1).Infof("Error getting node. Error: " + err.Error())
			nodes[name] = cnode
			continue
		}
		newCnode := *cnode

		var cpu float64
		if newCnode.VCPU == "" {
			cpu = float64(n.Status.Capacity.Cpu().Value())
			newCnode.VCPU = n.Status.Capacity.Cpu().String()
		} else {
			cpu, _ = strconv.ParseFloat(newCnode.VCPU, 64)
		}

		var ram float64
		if newCnode.RAM == "" {
			newCnode.RAM = n.Status.Capacity.Memory().String()
		}
		ram = float64(n.Status.Capacity.Memory().Value())
		newCnode.RAMBytes = fmt.Sprintf("%f", ram)

		if newCnode.GPU != "" && newCnode.GPUCost == "" {
			// We couldn't find a gpu cost, so fix cpu and ram, then accordingly
			klog.V(4).Infof("GPU without cost found for %s, calculating...", cp.GetKey(nodeLabels).Features())

			defaultCPU, err := strconv.ParseFloat(cfg.CPU, 64)
			if err != nil {
				klog.V(3).Infof("Could not parse default cpu price")
				return nil, err
			}

			defaultRAM, err := strconv.ParseFloat(cfg.RAM, 64)
			if err != nil {
				klog.V(3).Infof("Could not parse default ram price")
				return nil, err
			}

			defaultGPU, err := strconv.ParseFloat(cfg.RAM, 64)
			if err != nil {
				klog.V(3).Infof("Could not parse default gpu price")
				return nil, err
			}

			cpuToRAMRatio := defaultCPU / defaultRAM
			gpuToRAMRatio := defaultGPU / defaultRAM

			ramGB := ram / 1024 / 1024 / 1024
			ramMultiple := gpuToRAMRatio + cpu*cpuToRAMRatio + ramGB

			var nodePrice float64
			if newCnode.Cost != "" {
				nodePrice, err = strconv.ParseFloat(newCnode.Cost, 64)
				if err != nil {
					klog.V(3).Infof("Could not parse total node price")
					return nil, err
				}
			} else {
				nodePrice, err = strconv.ParseFloat(newCnode.VCPUCost, 64) // all the price was allocated the the CPU
				if err != nil {
					klog.V(3).Infof("Could not parse node vcpu price")
					return nil, err
				}
			}

			ramPrice := (nodePrice / ramMultiple)
			cpuPrice := ramPrice * cpuToRAMRatio
			gpuPrice := ramPrice * gpuToRAMRatio

			newCnode.VCPUCost = fmt.Sprintf("%f", cpuPrice)
			newCnode.RAMCost = fmt.Sprintf("%f", ramPrice)
			newCnode.RAMBytes = fmt.Sprintf("%f", ram)
			newCnode.GPUCost = fmt.Sprintf("%f", gpuPrice)
		} else if newCnode.RAMCost == "" {
			// We couldn't find a ramcost, so fix cpu and allocate ram accordingly
			klog.V(4).Infof("No RAM cost found for %s, calculating...", cp.GetKey(nodeLabels).Features())

			defaultCPU, err := strconv.ParseFloat(cfg.CPU, 64)
			if err != nil {
				klog.V(3).Infof("Could not parse default cpu price")
				return nil, err
			}

			defaultRAM, err := strconv.ParseFloat(cfg.RAM, 64)
			if err != nil {
				klog.V(3).Infof("Could not parse default ram price")
				return nil, err
			}

			cpuToRAMRatio := defaultCPU / defaultRAM
			ramGB := ram / 1024 / 1024 / 1024
			ramMultiple := cpu*cpuToRAMRatio + ramGB

			var nodePrice float64
			if newCnode.Cost != "" {
				nodePrice, err = strconv.ParseFloat(newCnode.Cost, 64)
				if err != nil {
					klog.V(3).Infof("Could not parse total node price")
					return nil, err
				}
			} else {
				nodePrice, err = strconv.ParseFloat(newCnode.VCPUCost, 64) // all the price was allocated the the CPU
				if err != nil {
					klog.V(3).Infof("Could not parse node vcpu price")
					return nil, err
				}
			}

			ramPrice := (nodePrice / ramMultiple)
			cpuPrice := ramPrice * cpuToRAMRatio

			newCnode.VCPUCost = fmt.Sprintf("%f", cpuPrice)
			newCnode.RAMCost = fmt.Sprintf("%f", ramPrice)
			newCnode.RAMBytes = fmt.Sprintf("%f", ram)

			klog.V(4).Infof("Computed \"%s\" RAM Cost := %v", name, newCnode.RAMCost)
		}

		nodes[name] = &newCnode
	}

	return nodes, nil
}

func getPodServices(cache ClusterCache, podList []*v1.Pod) (map[string]map[string][]string, error) {
	servicesList := cache.GetAllServices()
	podServicesMapping := make(map[string]map[string][]string)
	for _, service := range servicesList {
		namespace := service.GetObjectMeta().GetNamespace()
		name := service.GetObjectMeta().GetName()

		if _, ok := podServicesMapping[namespace]; !ok {
			podServicesMapping[namespace] = make(map[string][]string)
		}
		s := labels.Set(service.Spec.Selector).AsSelectorPreValidated()
		for _, pod := range podList {
			labelSet := labels.Set(pod.GetObjectMeta().GetLabels())
			if s.Matches(labelSet) && pod.GetObjectMeta().GetNamespace() == namespace {
				services, ok := podServicesMapping[namespace][pod.GetObjectMeta().GetName()]
				if ok {
					podServicesMapping[namespace][pod.GetObjectMeta().GetName()] = append(services, name)
				} else {
					podServicesMapping[namespace][pod.GetObjectMeta().GetName()] = []string{name}
				}
			}
		}
	}
	return podServicesMapping, nil
}

func getPodDeployments(cache ClusterCache, podList []*v1.Pod) (map[string]map[string][]string, error) {
	deploymentsList := cache.GetAllDeployments()
	podDeploymentsMapping := make(map[string]map[string][]string) // namespace: podName: [deploymentNames]
	for _, deployment := range deploymentsList {
		namespace := deployment.GetObjectMeta().GetNamespace()
		name := deployment.GetObjectMeta().GetName()
		if _, ok := podDeploymentsMapping[namespace]; !ok {
			podDeploymentsMapping[namespace] = make(map[string][]string)
		}
		s, err := metav1.LabelSelectorAsSelector(deployment.Spec.Selector)
		if err != nil {
			klog.V(2).Infof("Error doing deployment label conversion: " + err.Error())
		}
		for _, pod := range podList {
			labelSet := labels.Set(pod.GetObjectMeta().GetLabels())
			if s.Matches(labelSet) && pod.GetObjectMeta().GetNamespace() == namespace {
				deployments, ok := podDeploymentsMapping[namespace][pod.GetObjectMeta().GetName()]
				if ok {
					podDeploymentsMapping[namespace][pod.GetObjectMeta().GetName()] = append(deployments, name)
				} else {
					podDeploymentsMapping[namespace][pod.GetObjectMeta().GetName()] = []string{name}
				}
			}
		}
	}
	return podDeploymentsMapping, nil
}

func costDataPassesFilters(costs *CostData, namespace string, cluster string) bool {
	passesNamespace := namespace == "" || costs.Namespace == namespace
	passesCluster := cluster == "" || costs.ClusterID == cluster

	return passesNamespace && passesCluster
}

func (cm *CostModel) ComputeCostDataRange(cli prometheusClient.Client, clientset kubernetes.Interface, cp costAnalyzerCloud.Provider,
	startString, endString, windowString string, filterNamespace string, filterCluster string, remoteEnabled bool) (map[string]*CostData, error) {
	queryRAMRequests := fmt.Sprintf(queryRAMRequestsStr, windowString, "", windowString, "")
	queryRAMUsage := fmt.Sprintf(queryRAMUsageStr, windowString, "", windowString, "")
	queryCPURequests := fmt.Sprintf(queryCPURequestsStr, windowString, "", windowString, "")
	queryCPUUsage := fmt.Sprintf(queryCPUUsageStr, windowString, "")
	queryGPURequests := fmt.Sprintf(queryGPURequestsStr, windowString, "", windowString, "")
	queryPVRequests := fmt.Sprintf(queryPVRequestsStr)
	queryNetZoneRequests := fmt.Sprintf(queryZoneNetworkUsage, windowString, "")
	queryNetRegionRequests := fmt.Sprintf(queryRegionNetworkUsage, windowString, "")
	queryNetInternetRequests := fmt.Sprintf(queryInternetNetworkUsage, windowString, "")
	normalization := fmt.Sprintf(normalizationStr, windowString, "")

	layout := "2006-01-02T15:04:05.000Z"

	start, err := time.Parse(layout, startString)
	if err != nil {
		klog.V(1).Infof("Error parsing time " + startString + ". Error: " + err.Error())
		return nil, err
	}
	end, err := time.Parse(layout, endString)
	if err != nil {
		klog.V(1).Infof("Error parsing time " + endString + ". Error: " + err.Error())
		return nil, err
	}
	window, err := time.ParseDuration(windowString)
	if err != nil {
		klog.V(1).Infof("Error parsing time " + windowString + ". Error: " + err.Error())
		return nil, err
	}
	clusterID := os.Getenv(clusterIDKey)

	if remoteEnabled == true {
		remoteLayout := "2006-01-02T15:04:05Z"
		remoteStartStr := start.Format(remoteLayout)
		remoteEndStr := end.Format(remoteLayout)
		klog.V(1).Infof("Using remote database for query from %s to %s with window %s", startString, endString, windowString)
		return CostDataRangeFromSQL("", "", windowString, remoteStartStr, remoteEndStr)
	}

	var wg sync.WaitGroup
	wg.Add(14)

	var promErr error
	var resultRAMRequests interface{}
	go func() {
		resultRAMRequests, promErr = QueryRange(cli, queryRAMRequests, start, end, window)
		defer wg.Done()
	}()
	var resultRAMUsage interface{}
	go func() {
		resultRAMUsage, promErr = QueryRange(cli, queryRAMUsage, start, end, window)
		defer wg.Done()
	}()
	var resultCPURequests interface{}
	go func() {
		resultCPURequests, promErr = QueryRange(cli, queryCPURequests, start, end, window)
		defer wg.Done()
	}()
	var resultCPUUsage interface{}
	go func() {
		resultCPUUsage, promErr = QueryRange(cli, queryCPUUsage, start, end, window)
		defer wg.Done()
	}()
	var resultGPURequests interface{}
	go func() {
		resultGPURequests, promErr = QueryRange(cli, queryGPURequests, start, end, window)
		defer wg.Done()
	}()
	var resultPVRequests interface{}
	go func() {
		resultPVRequests, promErr = QueryRange(cli, queryPVRequests, start, end, window)
		defer wg.Done()
	}()
	var resultNetZoneRequests interface{}
	go func() {
		resultNetZoneRequests, promErr = QueryRange(cli, queryNetZoneRequests, start, end, window)
		defer wg.Done()
	}()
	var resultNetRegionRequests interface{}
	go func() {
		resultNetRegionRequests, promErr = QueryRange(cli, queryNetRegionRequests, start, end, window)
		defer wg.Done()
	}()
	var resultNetInternetRequests interface{}
	go func() {
		resultNetInternetRequests, promErr = QueryRange(cli, queryNetInternetRequests, start, end, window)
		defer wg.Done()
	}()
	var pvPodAllocationResults interface{}
	go func() {
		pvPodAllocationResults, promErr = Query(cli, queryPVCAllocation)
		defer wg.Done()
	}()
	var pvCostResults interface{}
	go func() {
		pvCostResults, promErr = Query(cli, queryPVHourlyCost)
		defer wg.Done()
	}()
<<<<<<< HEAD
	var normalizationResults interface{}
=======
	var nsLabelsResults interface{}
	go func() {
		nsLabelsResults, promErr = Query(cli, queryNSLabels)
		defer wg.Done()
	}()
	var normalizationResult interface{}
>>>>>>> f7d65534
	go func() {
		normalizationResults, promErr = QueryRange(cli, normalization, start, end, window)
		defer wg.Done()
	}()

	podDeploymentsMapping := make(map[string]map[string][]string)
	podServicesMapping := make(map[string]map[string][]string)
	namespaceLabelsMapping := make(map[string]map[string]string)
	podlist := cm.Cache.GetAllPods()
	var k8sErr error
	go func() {

		podDeploymentsMapping, k8sErr = getPodDeployments(cm.Cache, podlist)
		if k8sErr != nil {
			return
		}

		podServicesMapping, k8sErr = getPodServices(cm.Cache, podlist)
		if k8sErr != nil {
			return
		}
		namespaceLabelsMapping, k8sErr = getNamespaceLabels(cm.Cache, clusterID)
		if k8sErr != nil {
			return
		}

		wg.Done()
	}()

	wg.Wait()

	if promErr != nil {
		return nil, fmt.Errorf("Error querying prometheus: %s", promErr.Error())
	}
	if k8sErr != nil {
		return nil, fmt.Errorf("Error querying the kubernetes api: %s", k8sErr.Error())
	}

	normalizationValue, err := getNormalizations(normalizationResults)
	if err != nil {
		return nil, fmt.Errorf("Error parsing normalization values: " + err.Error())
	}

	nodes, err := getNodeCost(cm.Cache, cp)
	if err != nil {
		klog.V(1).Infof("Warning, no cost model available: " + err.Error())
		return nil, err
	}

	pvClaimMapping, err := getPVInfoVectors(resultPVRequests, clusterID)
	if err != nil {
		// Just log for compatibility with KSM less than 1.6
		klog.Infof("Unable to get PV Data: %s", err.Error())
	}
	if pvClaimMapping != nil {
		err = addPVData(cm.Cache, pvClaimMapping, cp)
		if err != nil {
			return nil, err
		}
	}

	pvCostMapping, err := getPVCostMetrics(pvCostResults)
	if err != nil {
		klog.V(1).Infof("Unable to get PV Hourly Cost Data: %s", err.Error())
	}

	pvAllocationMapping, err := getPVAllocationMetrics(pvPodAllocationResults)
	if err != nil {
		klog.V(1).Infof("Unable to get PV Allocation Cost Data: %s", err.Error())
	}
	if pvAllocationMapping != nil {
		addMetricPVData(pvAllocationMapping, pvCostMapping, cp)
	}

	nsLabels, err := getNamespaceLabelsMetrics(nsLabelsResults)
	if err != nil {
		klog.V(1).Infof("Unable to get Namespace Labels for Metrics: %s", err.Error())
	}
	if nsLabels != nil {
		appendNamespaceLabels(namespaceLabelsMapping, nsLabels)
	}

	networkUsageMap, err := GetNetworkUsageData(resultNetZoneRequests, resultNetRegionRequests, resultNetInternetRequests, clusterID, true)
	if err != nil {
		klog.V(1).Infof("Unable to get Network Cost Data: %s", err.Error())
		networkUsageMap = make(map[string]*NetworkUsageData)
	}

	containerNameCost := make(map[string]*CostData)
	containers := make(map[string]bool)
	otherClusterPVRecorded := make(map[string]bool)

	RAMReqMap, err := GetContainerMetricVectors(resultRAMRequests, true, normalizationValue, clusterID)
	if err != nil {
		return nil, err
	}
	for key := range RAMReqMap {
		containers[key] = true
	}

	RAMUsedMap, err := GetContainerMetricVectors(resultRAMUsage, true, normalizationValue, clusterID)
	if err != nil {
		return nil, err
	}
	for key := range RAMUsedMap {
		containers[key] = true
	}
	CPUReqMap, err := GetContainerMetricVectors(resultCPURequests, true, normalizationValue, clusterID)
	if err != nil {
		return nil, err
	}
	for key := range CPUReqMap {
		containers[key] = true
	}
	GPUReqMap, err := GetContainerMetricVectors(resultGPURequests, true, normalizationValue, clusterID)
	if err != nil {
		return nil, err
	}
	for key := range GPUReqMap {
		containers[key] = true
	}
	CPUUsedMap, err := GetContainerMetricVectors(resultCPUUsage, false, normalizationValue, clusterID) // No need to normalize here, as this comes from a counter
	if err != nil {
		return nil, err
	}
	for key := range CPUUsedMap {
		containers[key] = true
	}
	currentContainers := make(map[string]v1.Pod)
	for _, pod := range podlist {
		if pod.Status.Phase != v1.PodRunning {
			continue
		}
		cs, err := newContainerMetricsFromPod(*pod, clusterID)
		if err != nil {
			return nil, err
		}
		for _, c := range cs {
			containers[c.Key()] = true // captures any containers that existed for a time < a prometheus scrape interval. We currently charge 0 for this but should charge something.
			currentContainers[c.Key()] = *pod
		}
	}

	missingNodes := make(map[string]*costAnalyzerCloud.Node)
	missingContainers := make(map[string]*CostData)
	for key := range containers {
		if _, ok := containerNameCost[key]; ok {
			continue // because ordering is important for the allocation model (all PV's applied to the first), just dedupe if it's already been added.
		}
		if pod, ok := currentContainers[key]; ok {
			podName := pod.GetObjectMeta().GetName()
			ns := pod.GetObjectMeta().GetNamespace()
			nodeName := pod.Spec.NodeName
			var nodeData *costAnalyzerCloud.Node
			if _, ok := nodes[nodeName]; ok {
				nodeData = nodes[nodeName]
			}
			var podDeployments []string
			if _, ok := podDeploymentsMapping[ns]; ok {
				if ds, ok := podDeploymentsMapping[ns][pod.GetObjectMeta().GetName()]; ok {
					podDeployments = ds
				} else {
					podDeployments = []string{}
				}
			}

			var podPVs []*PersistentVolumeClaimData
			podClaims := pod.Spec.Volumes
			for _, vol := range podClaims {
				if vol.PersistentVolumeClaim != nil {
					name := vol.PersistentVolumeClaim.ClaimName
					if pvClaim, ok := pvClaimMapping[ns+","+name+","+clusterID]; ok {
						podPVs = append(podPVs, pvClaim)
					}
				}
			}

			var podNetCosts []*Vector
			if usage, ok := networkUsageMap[ns+","+podName+","+clusterID]; ok {
				netCosts, err := GetNetworkCost(usage, cp)
				if err != nil {
					klog.V(3).Infof("Error pulling network costs: %s", err.Error())
				} else {
					podNetCosts = netCosts
				}
			}

			var podServices []string
			if _, ok := podServicesMapping[ns]; ok {
				if svcs, ok := podServicesMapping[ns][pod.GetObjectMeta().GetName()]; ok {
					podServices = svcs
				} else {
					podServices = []string{}
				}
			}

			nsLabels := namespaceLabelsMapping[ns+","+clusterID]
			podLabels := pod.GetObjectMeta().GetLabels()

			if podLabels == nil {
				podLabels = make(map[string]string)
			}

			for k, v := range nsLabels {
				podLabels[k] = v
			}

			for i, container := range pod.Spec.Containers {
				containerName := container.Name

				newKey := newContainerMetricFromValues(ns, podName, containerName, pod.Spec.NodeName, clusterID).Key()

				RAMReqV, ok := RAMReqMap[newKey]
				if !ok {
					klog.V(4).Info("no RAM requests for " + newKey)
					RAMReqV = []*Vector{}
				}
				RAMUsedV, ok := RAMUsedMap[newKey]
				if !ok {
					klog.V(4).Info("no RAM usage for " + newKey)
					RAMUsedV = []*Vector{}
				}
				CPUReqV, ok := CPUReqMap[newKey]
				if !ok {
					klog.V(4).Info("no CPU requests for " + newKey)
					CPUReqV = []*Vector{}
				}
				GPUReqV, ok := GPUReqMap[newKey]
				if !ok {
					klog.V(4).Info("no GPU requests for " + newKey)
					GPUReqV = []*Vector{}
				}
				CPUUsedV, ok := CPUUsedMap[newKey]
				if !ok {
					klog.V(4).Info("no CPU usage for " + newKey)
					CPUUsedV = []*Vector{}
				}

				var pvReq []*PersistentVolumeClaimData
				var netReq []*Vector
				if i == 0 { // avoid duplicating by just assigning all claims to the first container.
					pvReq = podPVs
					netReq = podNetCosts
				}

				costs := &CostData{
					Name:            containerName,
					PodName:         podName,
					NodeName:        nodeName,
					Namespace:       ns,
					Deployments:     podDeployments,
					Services:        podServices,
					Daemonsets:      getDaemonsetsOfPod(pod),
					Jobs:            getJobsOfPod(pod),
					Statefulsets:    getStatefulSetsOfPod(pod),
					NodeData:        nodeData,
					RAMReq:          RAMReqV,
					RAMUsed:         RAMUsedV,
					CPUReq:          CPUReqV,
					CPUUsed:         CPUUsedV,
					GPUReq:          GPUReqV,
					PVCData:         pvReq,
					Labels:          podLabels,
					NetworkData:     netReq,
					NamespaceLabels: nsLabels,
					ClusterID:       clusterID,
				}
				costs.CPUAllocation = getContainerAllocation(costs.CPUReq, costs.CPUUsed)
				costs.RAMAllocation = getContainerAllocation(costs.RAMReq, costs.RAMUsed)

				if costDataPassesFilters(costs, filterNamespace, filterCluster) {
					containerNameCost[newKey] = costs
				}
			}

		} else {
			// The container has been deleted, or is from a different clusterID
			// Not all information is sent to prometheus via ksm, so fill out what we can without k8s api
			klog.V(4).Info("The container " + key + " has been deleted. Calculating allocation but resulting object will be missing data.")
			c, _ := NewContainerMetricFromKey(key)
			RAMReqV, ok := RAMReqMap[key]
			if !ok {
				klog.V(4).Info("no RAM requests for " + key)
				RAMReqV = []*Vector{}
			}
			RAMUsedV, ok := RAMUsedMap[key]
			if !ok {
				klog.V(4).Info("no RAM usage for " + key)
				RAMUsedV = []*Vector{}
			}
			CPUReqV, ok := CPUReqMap[key]
			if !ok {
				klog.V(4).Info("no CPU requests for " + key)
				CPUReqV = []*Vector{}
			}
			GPUReqV, ok := GPUReqMap[key]
			if !ok {
				klog.V(4).Info("no GPU requests for " + key)
				GPUReqV = []*Vector{}
			}
			CPUUsedV, ok := CPUUsedMap[key]
			if !ok {
				klog.V(4).Info("no CPU usage for " + key)
				CPUUsedV = []*Vector{}
			}

			node, ok := nodes[c.NodeName]
			if !ok {
				klog.V(4).Infof("Node \"%s\" has been deleted from Kubernetes. Query historical data to get it.", c.NodeName)
				if n, ok := missingNodes[c.NodeName]; ok {
					node = n
				} else {
					node = &costAnalyzerCloud.Node{}
					missingNodes[c.NodeName] = node
				}
			}
			namespacelabels, ok := namespaceLabelsMapping[c.Namespace+","+c.ClusterID]
			if !ok {
				klog.V(3).Infof("Missing data for namespace %s", c.Namespace)
			}

			var podPVs []*PersistentVolumeClaimData
			var podNetCosts []*Vector

			// For PVC data, we'll need to find the claim mapping and cost data. Will need to append
			// cost data since that was populated by cluster data previously. We do this with
			// the pod_pvc_allocation metric
			podPVData, ok := pvAllocationMapping[c.Namespace+","+c.PodName+","+c.ClusterID]
			if !ok {
				klog.V(3).Infof("Failed to locate pv allocation mapping for missing pod.")
			}

			// For network costs, we'll use existing map since it should still contain the
			// correct data.
			var podNetworkCosts []*Vector
			if usage, ok := networkUsageMap[c.Namespace+","+c.PodName+","+c.ClusterID]; ok {
				netCosts, err := GetNetworkCost(usage, cp)
				if err != nil {
					klog.V(3).Infof("Error pulling network costs: %s", err.Error())
				} else {
					podNetworkCosts = netCosts
				}
			}

			// Check to see if any other data has been recorded for this namespace, pod, clusterId
			// Follow the pattern of only allowing claims data per pod
			podKey := c.Namespace + "," + c.PodName + "," + c.ClusterID
			if !otherClusterPVRecorded[podKey] {
				otherClusterPVRecorded[podKey] = true

				podPVs = podPVData
				podNetCosts = podNetworkCosts
			}

			costs := &CostData{
				Name:            c.ContainerName,
				PodName:         c.PodName,
				NodeName:        c.NodeName,
				NodeData:        node,
				Namespace:       c.Namespace,
				RAMReq:          RAMReqV,
				RAMUsed:         RAMUsedV,
				CPUReq:          CPUReqV,
				CPUUsed:         CPUUsedV,
				GPUReq:          GPUReqV,
				NamespaceLabels: namespacelabels,
				PVCData:         podPVs,
				NetworkData:     podNetCosts,
				ClusterID:       c.ClusterID,
			}
			costs.CPUAllocation = getContainerAllocation(costs.CPUReq, costs.CPUUsed)
			costs.RAMAllocation = getContainerAllocation(costs.RAMReq, costs.RAMUsed)

			if costDataPassesFilters(costs, filterNamespace, filterCluster) {
				containerNameCost[key] = costs
				missingContainers[key] = costs
			}
		}
	}

	w := end.Sub(start)
	w += window
	if w.Minutes() > 0 {
		wStr := fmt.Sprintf("%dm", int(w.Minutes()))
		err = findDeletedNodeInfo(cli, missingNodes, wStr)
		if err != nil {
			klog.V(1).Infof("Error fetching historical node data: %s", err.Error())
		}
		err = findDeletedPodInfo(cli, missingContainers, wStr)
		if err != nil {
			klog.V(1).Infof("Error fetching historical pod data: %s", err.Error())
		}
	}

	return containerNameCost, err
}

func parseStringField(metricMap map[string]interface{}, field string) (string, error) {
	f, ok := metricMap[field]
	if !ok {
		return "", fmt.Errorf("%s field does not exist in data result vector", field)
	}

	strField, ok := f.(string)
	if !ok {
		return "", fmt.Errorf("%s field is improperly formatted", field)
	}

	return strField, nil
}

func getPVAllocationMetrics(queryResult interface{}) (map[string][]*PersistentVolumeClaimData, error) {
	toReturn := make(map[string][]*PersistentVolumeClaimData)
	data, ok := queryResult.(map[string]interface{})["data"]
	if !ok {
		e, err := wrapPrometheusError(queryResult)
		if err != nil {
			return toReturn, err
		}
		return toReturn, fmt.Errorf(e)
	}

	for _, val := range data.(map[string]interface{})["result"].([]interface{}) {
		metricInterface, ok := val.(map[string]interface{})["metric"]
		if !ok {
			return toReturn, fmt.Errorf("Metric field does not exist in data result vector")
		}
		metricMap, ok := metricInterface.(map[string]interface{})
		if !ok {
			return toReturn, fmt.Errorf("Metric field is improperly formatted")
		}

		clusterID, err := parseStringField(metricMap, "cluster_id")
		if err != nil {
			return toReturn, err
		}

		ns, err := parseStringField(metricMap, "namespace")
		if err != nil {
			return toReturn, err
		}

		pod, err := parseStringField(metricMap, "pod")
		if err != nil {
			return toReturn, err
		}

		pvcName, err := parseStringField(metricMap, "persistentvolumeclaim")
		if err != nil {
			return toReturn, err
		}

		pvName, err := parseStringField(metricMap, "persistentvolume")
		if err != nil {
			return toReturn, err
		}

		dataPoint, ok := val.(map[string]interface{})["value"]
		if !ok {
			return nil, fmt.Errorf("Value field does not exist in data result vector")
		}
		value, ok := dataPoint.([]interface{})
		if !ok || len(value) != 2 {
			return nil, fmt.Errorf("Improperly formatted datapoint from Prometheus")
		}
		var vectors []*Vector
		strVal := value[1].(string)
		v, _ := strconv.ParseFloat(strVal, 64)

		vectors = append(vectors, &Vector{
			Timestamp: value[0].(float64),
			Value:     v,
		})

		key := fmt.Sprintf("%s,%s,%s", ns, pod, clusterID)
		pvcData := &PersistentVolumeClaimData{
			Class:      "",
			Claim:      pvcName,
			Namespace:  ns,
			ClusterID:  clusterID,
			VolumeName: pvName,
			Values:     vectors,
		}

		toReturn[key] = append(toReturn[key], pvcData)
	}

	return toReturn, nil
}

func getPVCostMetrics(queryResult interface{}) (map[string]*costAnalyzerCloud.PV, error) {
	toReturn := make(map[string]*costAnalyzerCloud.PV)
	data, ok := queryResult.(map[string]interface{})["data"]
	if !ok {
		e, err := wrapPrometheusError(queryResult)
		if err != nil {
			return toReturn, err
		}
		return toReturn, fmt.Errorf(e)
	}

	for _, val := range data.(map[string]interface{})["result"].([]interface{}) {
		metricInterface, ok := val.(map[string]interface{})["metric"]
		if !ok {
			return toReturn, fmt.Errorf("Metric field does not exist in data result vector")
		}
		metricMap, ok := metricInterface.(map[string]interface{})
		if !ok {
			return toReturn, fmt.Errorf("Metric field is improperly formatted")
		}

		clusterID, err := parseStringField(metricMap, "cluster_id")
		if err != nil {
			return toReturn, err
		}

		volumeName, err := parseStringField(metricMap, "volumename")
		if err != nil {
			return toReturn, err
		}

		dataPoint, ok := val.(map[string]interface{})["value"]
		if !ok {
			return toReturn, fmt.Errorf("Value field does not exist in data result vector")
		}
		value, ok := dataPoint.([]interface{})
		if !ok || len(value) != 2 {
			return toReturn, fmt.Errorf("Improperly formatted datapoint from Prometheus")
		}

		key := fmt.Sprintf("%s,%s", volumeName, clusterID)
		toReturn[key] = &costAnalyzerCloud.PV{
			Cost: value[1].(string),
		}
	}

	return toReturn, nil
}

func addMetricPVData(pvAllocationMap map[string][]*PersistentVolumeClaimData, pvCostMap map[string]*costAnalyzerCloud.PV, cp costAnalyzerCloud.Provider) {
	cfg, err := cp.GetConfig()
	if err != nil {
		klog.V(1).Infof("Failed to get provider config while adding pv metrics data.")
		return
	}

	for _, pvcDataArray := range pvAllocationMap {
		for _, pvcData := range pvcDataArray {
			costKey := fmt.Sprintf("%s,%s", pvcData.VolumeName, pvcData.ClusterID)

			pvCost, ok := pvCostMap[costKey]
			if !ok {
				pvcData.Volume = &costAnalyzerCloud.PV{
					Cost: cfg.Storage,
				}
				continue
			}

			pvcData.Volume = pvCost
		}
	}
}

func getNamespaceLabelsMetrics(queryResult interface{}) (map[string]map[string]string, error) {
	toReturn := make(map[string]map[string]string)
	data, ok := queryResult.(map[string]interface{})["data"]
	if !ok {
		e, err := wrapPrometheusError(queryResult)
		if err != nil {
			return toReturn, err
		}
		return toReturn, fmt.Errorf(e)
	}

	for _, val := range data.(map[string]interface{})["result"].([]interface{}) {
		metricInterface, ok := val.(map[string]interface{})["metric"]
		if !ok {
			return toReturn, fmt.Errorf("Metric field does not exist in data result vector")
		}
		metricMap, ok := metricInterface.(map[string]interface{})
		if !ok {
			return toReturn, fmt.Errorf("Metric field is improperly formatted")
		}

		// We want Namespace and ClusterID for key generation purposes
		ns, err := parseStringField(metricMap, "namespace")
		if err != nil {
			return toReturn, err
		}

		clusterID, err := parseStringField(metricMap, "cluster_id")
		if err != nil {
			return toReturn, err
		}

		nsKey := ns + "," + clusterID

		// Find All keys with prefix label_, remove prefix, add to labels
		for k, v := range metricMap {
			if !strings.HasPrefix(k, "label_") {
				continue
			}

			label := k[6:]
			value, ok := v.(string)
			if !ok {
				klog.V(3).Infof("Failed to parse label value for label: %s", label)
				continue
			}

			if toReturn[nsKey] == nil {
				toReturn[nsKey] = make(map[string]string)
			}

			toReturn[nsKey][label] = value
		}
	}

	return toReturn, nil
}

// Append labels into nsLabels iff the ns key doesn't already exist
func appendNamespaceLabels(nsLabels map[string]map[string]string, labels map[string]map[string]string) {
	for k, v := range labels {
		if _, ok := nsLabels[k]; !ok {
			nsLabels[k] = v
		}
	}
}

func getNamespaceLabels(cache ClusterCache, clusterID string) (map[string]map[string]string, error) {
	nsToLabels := make(map[string]map[string]string)
	nss := cache.GetAllNamespaces()
	for _, ns := range nss {
		nsToLabels[ns.Name] = ns.Labels
	}
	return nsToLabels, nil
}

func getDaemonsetsOfPod(pod v1.Pod) []string {
	for _, ownerReference := range pod.ObjectMeta.OwnerReferences {
		if ownerReference.Kind == "DaemonSet" {
			return []string{ownerReference.Name}
		}
	}
	return []string{}
}

func getJobsOfPod(pod v1.Pod) []string {
	for _, ownerReference := range pod.ObjectMeta.OwnerReferences {
		if ownerReference.Kind == "Job" {
			return []string{ownerReference.Name}
		}
	}
	return []string{}
}

func getStatefulSetsOfPod(pod v1.Pod) []string {
	for _, ownerReference := range pod.ObjectMeta.OwnerReferences {
		if ownerReference.Kind == "StatefulSet" {
			return []string{ownerReference.Name}
		}
	}
	return []string{}
}

type PersistentVolumeClaimData struct {
	Class      string                `json:"class"`
	Claim      string                `json:"claim"`
	Namespace  string                `json:"namespace"`
	ClusterID  string                `json:"clusterId"`
	VolumeName string                `json:"volumeName"`
	Volume     *costAnalyzerCloud.PV `json:"persistentVolume"`
	Values     []*Vector             `json:"values"`
}

func getCost(qr interface{}) (map[string][]*Vector, error) {
	toReturn := make(map[string][]*Vector)
	for _, val := range qr.(map[string]interface{})["data"].(map[string]interface{})["result"].([]interface{}) {
		metricInterface, ok := val.(map[string]interface{})["metric"]
		if !ok {
			return nil, fmt.Errorf("Metric field does not exist in data result vector")
		}
		metricMap, ok := metricInterface.(map[string]interface{})
		if !ok {
			return nil, fmt.Errorf("Metric field is improperly formatted")
		}
		instance, ok := metricMap["instance"]
		if !ok {
			return nil, fmt.Errorf("Instance field does not exist in data result vector")
		}
		instanceStr, ok := instance.(string)
		if !ok {
			return nil, fmt.Errorf("Instance is improperly formatted")
		}
		dataPoint, ok := val.(map[string]interface{})["value"]
		if !ok {
			return nil, fmt.Errorf("Value field does not exist in data result vector")
		}
		value, ok := dataPoint.([]interface{})
		if !ok || len(value) != 2 {
			return nil, fmt.Errorf("Improperly formatted datapoint from Prometheus")
		}
		var vectors []*Vector
		strVal := value[1].(string)
		v, _ := strconv.ParseFloat(strVal, 64)

		vectors = append(vectors, &Vector{
			Timestamp: value[0].(float64),
			Value:     v,
		})
		toReturn[instanceStr] = vectors
	}

	return toReturn, nil
}

func getPVInfoVectors(qr interface{}, defaultClusterID string) (map[string]*PersistentVolumeClaimData, error) {
	pvmap := make(map[string]*PersistentVolumeClaimData)
	data, ok := qr.(map[string]interface{})["data"]
	if !ok {
		e, err := wrapPrometheusError(qr)
		if err != nil {
			return nil, err
		}
		return nil, fmt.Errorf(e)
	}
	d, ok := data.(map[string]interface{})
	if !ok {
		return nil, fmt.Errorf("Data field improperly formatted in prometheus repsonse")
	}
	result, ok := d["result"]
	if !ok {
		return nil, fmt.Errorf("Result field not present in prometheus response")
	}
	results, ok := result.([]interface{})
	if !ok {
		return nil, fmt.Errorf("Result field improperly formatted in prometheus response")
	}
	for _, val := range results {
		metricInterface, ok := val.(map[string]interface{})["metric"]
		if !ok {
			return nil, fmt.Errorf("Metric field does not exist in data result vector")
		}
		metricMap, ok := metricInterface.(map[string]interface{})
		if !ok {
			return nil, fmt.Errorf("Metric field is improperly formatted")
		}
		pvclaim, ok := metricMap["persistentvolumeclaim"]
		if !ok {
			return nil, fmt.Errorf("Claim field does not exist in data result vector")
		}
		pvclaimStr, ok := pvclaim.(string)
		if !ok {
			return nil, fmt.Errorf("Claim field improperly formatted")
		}
		pvnamespace, ok := metricMap["namespace"]
		if !ok {
			return nil, fmt.Errorf("Namespace field does not exist in data result vector")
		}
		pvnamespaceStr, ok := pvnamespace.(string)
		if !ok {
			return nil, fmt.Errorf("Namespace field improperly formatted")
		}
		pv, ok := metricMap["volumename"]
		if !ok {
			klog.V(3).Infof("Warning: Unfulfilled claim %s: volumename field does not exist in data result vector", pvclaimStr)
			pv = ""
		}
		pvStr, ok := pv.(string)
		if !ok {
			return nil, fmt.Errorf("Volumename field improperly formatted")
		}
		pvclass, ok := metricMap["storageclass"]
		if !ok { // TODO: We need to look up the actual PV and PV capacity. For now just proceed with "".
			klog.V(2).Infof("Storage Class not found for claim \"%s/%s\".", pvnamespaceStr, pvclaimStr)
			pvclass = ""
		}
		pvclassStr, ok := pvclass.(string)
		if !ok {
			return nil, fmt.Errorf("StorageClass field improperly formatted")
		}
		cid, ok := metricMap["cluster_id"]
		if !ok {
			klog.V(4).Info("Prometheus vector does not have cluster id")
			cid = defaultClusterID
		}
		clusterID, ok := cid.(string)
		if !ok {
			return nil, fmt.Errorf("Prometheus vector does not have string cluster_id")
		}

		values, ok := val.(map[string]interface{})["values"].([]interface{})
		if !ok {
			return nil, fmt.Errorf("Values field is improperly formatted")
		}
		var vectors []*Vector
		for _, value := range values {
			dataPoint, ok := value.([]interface{})
			if !ok || len(dataPoint) != 2 {
				return nil, fmt.Errorf("Improperly formatted datapoint from Prometheus")
			}

			strVal := dataPoint[1].(string)
			v, _ := strconv.ParseFloat(strVal, 64)
			vectors = append(vectors, &Vector{
				Timestamp: math.Round(dataPoint[0].(float64)/10) * 10,
				Value:     v,
			})
		}
		key := pvnamespaceStr + "," + pvclaimStr + "," + clusterID
		pvmap[key] = &PersistentVolumeClaimData{
			Class:      pvclassStr,
			Claim:      pvclaimStr,
			Namespace:  pvnamespaceStr,
			ClusterID:  clusterID,
			VolumeName: pvStr,
			Values:     vectors,
		}
	}
	return pvmap, nil
}

func getPVInfoVector(qr interface{}, defaultClusterID string) (map[string]*PersistentVolumeClaimData, error) {
	pvmap := make(map[string]*PersistentVolumeClaimData)
	data, ok := qr.(map[string]interface{})["data"]
	if !ok {
		e, err := wrapPrometheusError(qr)
		if err != nil {
			return nil, err
		}
		return nil, fmt.Errorf(e)
	}
	d, ok := data.(map[string]interface{})
	if !ok {
		return nil, fmt.Errorf("Data field improperly formatted in prometheus repsonse")
	}
	result, ok := d["result"]
	if !ok {
		return nil, fmt.Errorf("Result field not present in prometheus response")
	}
	results, ok := result.([]interface{})
	if !ok {
		return nil, fmt.Errorf("Result field improperly formatted in prometheus response")
	}
	for _, val := range results {
		metricInterface, ok := val.(map[string]interface{})["metric"]
		if !ok {
			return nil, fmt.Errorf("Metric field does not exist in data result vector")
		}
		metricMap, ok := metricInterface.(map[string]interface{})
		if !ok {
			return nil, fmt.Errorf("Metric field is improperly formatted")
		}
		pvclaim, ok := metricMap["persistentvolumeclaim"]
		if !ok {
			return nil, fmt.Errorf("Claim field does not exist in data result vector")
		}
		pvclaimStr, ok := pvclaim.(string)
		if !ok {
			return nil, fmt.Errorf("Claim field improperly formatted")
		}
		pvnamespace, ok := metricMap["namespace"]
		if !ok {
			return nil, fmt.Errorf("Namespace field does not exist in data result vector")
		}
		pvnamespaceStr, ok := pvnamespace.(string)
		if !ok {
			return nil, fmt.Errorf("Namespace field improperly formatted")
		}
		pv, ok := metricMap["volumename"]
		if !ok {
			klog.V(3).Infof("Warning: Unfulfilled claim %s: volumename field does not exist in data result vector", pvclaimStr)
			pv = ""
		}
		pvStr, ok := pv.(string)
		if !ok {
			return nil, fmt.Errorf("Volumename field improperly formatted")
		}
		pvclass, ok := metricMap["storageclass"]
		if !ok { // TODO: We need to look up the actual PV and PV capacity. For now just proceed with "".
			klog.V(2).Infof("Storage Class not found for claim \"%s/%s\".", pvnamespaceStr, pvclaimStr)
			pvclass = ""
		}
		pvclassStr, ok := pvclass.(string)
		if !ok {
			return nil, fmt.Errorf("StorageClass field improperly formatted")
		}
		cid, ok := metricMap["cluster_id"]
		if !ok {
			klog.V(4).Info("Prometheus vector does not have cluster id")
			cid = defaultClusterID
		}
		clusterID, ok := cid.(string)
		if !ok {
			return nil, fmt.Errorf("Prometheus vector does not have string cluster_id")
		}
		dataPoint, ok := val.(map[string]interface{})["value"]
		if !ok {
			return nil, fmt.Errorf("Value field does not exist in data result vector")
		}
		value, ok := dataPoint.([]interface{})
		if !ok || len(value) != 2 {
			return nil, fmt.Errorf("Improperly formatted datapoint from Prometheus")
		}
		var vectors []*Vector
		strVal := value[1].(string)
		v, _ := strconv.ParseFloat(strVal, 64)

		vectors = append(vectors, &Vector{
			Timestamp: value[0].(float64),
			Value:     v,
		})

		key := pvnamespaceStr + "," + pvclaimStr + "," + clusterID
		pvmap[key] = &PersistentVolumeClaimData{
			Class:      pvclassStr,
			Claim:      pvclaimStr,
			Namespace:  pvnamespaceStr,
			ClusterID:  clusterID,
			VolumeName: pvStr,
			Values:     vectors,
		}
	}
	return pvmap, nil
}

func QueryRange(cli prometheusClient.Client, query string, start, end time.Time, step time.Duration) (interface{}, error) {
	u := cli.URL(epQueryRange, nil)
	q := u.Query()
	q.Set("query", query)
	q.Set("start", start.Format(time.RFC3339Nano))
	q.Set("end", end.Format(time.RFC3339Nano))
	q.Set("step", strconv.FormatFloat(step.Seconds(), 'f', 3, 64))
	u.RawQuery = q.Encode()

	req, err := http.NewRequest(http.MethodPost, u.String(), nil)
	if err != nil {
		return nil, err
	}

	_, body, warnings, err := cli.Do(context.Background(), req)
	for _, w := range warnings {
		klog.V(3).Infof("%s", w)
	}
	if err != nil {
		return nil, fmt.Errorf("Error %s fetching query %s", err.Error(), query)
	}
	var toReturn interface{}
	err = json.Unmarshal(body, &toReturn)
	if err != nil {
		return nil, fmt.Errorf("Error %s fetching query %s", err.Error(), query)
	}
	return toReturn, err
}

func Query(cli prometheusClient.Client, query string) (interface{}, error) {
	u := cli.URL(epQuery, nil)
	q := u.Query()
	q.Set("query", query)
	u.RawQuery = q.Encode()

	req, err := http.NewRequest(http.MethodPost, u.String(), nil)
	if err != nil {
		return nil, err
	}

	resp, body, warnings, err := cli.Do(context.Background(), req)
	for _, w := range warnings {
		klog.V(3).Infof("%s", w)
	}
	if err != nil {
		if resp == nil {
			return nil, fmt.Errorf("Error %s fetching query %s", err.Error(), query)
		}

		return nil, fmt.Errorf("%d Error %s fetching query %s", resp.StatusCode, err.Error(), query)
	}
	var toReturn interface{}
	err = json.Unmarshal(body, &toReturn)
	if err != nil {
		return nil, fmt.Errorf("Error %s fetching query %s", err.Error(), query)
	}
	return toReturn, nil
}

//todo: don't cast, implement unmarshaler interface
func getNormalizations(qr interface{}) ([]*Vector, error) {
	data, ok := qr.(map[string]interface{})["data"]
	if !ok {
		e, err := wrapPrometheusError(qr)
		if err != nil {
			return nil, err
		}
		return nil, fmt.Errorf(e)
	}
	results, ok := data.(map[string]interface{})["result"].([]interface{})
	if !ok {
		return nil, fmt.Errorf("Result field not found in normalization response, aborting")
	}
	if len(results) > 0 {
		vectors := []*Vector{}
		for i := range results {
			klog.Infof("%+v", results[i])
			values, ok := results[i].(map[string]interface{})["values"].([]interface{})
			for _, d := range values {
				dataPoint := d.([]interface{})
				if !ok || len(dataPoint) != 2 {
					return nil, fmt.Errorf("Improperly formatted datapoint from Prometheus")
				}
				strVal := dataPoint[1].(string)
				v, _ := strconv.ParseFloat(strVal, 64)
				vectors = append(vectors, &Vector{
					Timestamp: math.Round(dataPoint[0].(float64)/10) * 10,
					Value:     v,
				})
			}
		}
		return vectors, nil
	}
	return nil, fmt.Errorf("Normalization data is empty, kube-state-metrics or node-exporter may not be running")
}

//todo: don't cast, implement unmarshaler interface
func getNormalization(qr interface{}) (float64, error) {
	data, ok := qr.(map[string]interface{})["data"]
	if !ok {
		e, err := wrapPrometheusError(qr)
		if err != nil {
			return 0, err
		}
		return 0, fmt.Errorf(e)
	}
	results, ok := data.(map[string]interface{})["result"].([]interface{})
	if !ok {
		return 0, fmt.Errorf("Result field not found in normalization response, aborting")
	}
	if len(results) > 0 {
		dataPoint := results[0].(map[string]interface{})["value"].([]interface{})
		if len(dataPoint) == 2 {
			strNorm := dataPoint[1].(string)
			val, _ := strconv.ParseFloat(strNorm, 64)
			return val, nil
		}
		return 0, fmt.Errorf("Improperly formatted datapoint from Prometheus")
	}
	return 0, fmt.Errorf("Normalization data is empty, kube-state-metrics or node-exporter may not be running")
}

type ContainerMetric struct {
	Namespace     string
	PodName       string
	ContainerName string
	NodeName      string
	ClusterID     string
}

func (c *ContainerMetric) Key() string {
	return c.Namespace + "," + c.PodName + "," + c.ContainerName + "," + c.NodeName + "," + c.ClusterID
}

func NewContainerMetricFromKey(key string) (*ContainerMetric, error) {
	s := strings.Split(key, ",")
	if len(s) == 5 {
		return &ContainerMetric{
			Namespace:     s[0],
			PodName:       s[1],
			ContainerName: s[2],
			NodeName:      s[3],
			ClusterID:     s[4],
		}, nil
	}
	return nil, fmt.Errorf("Not a valid key")
}

func newContainerMetricFromValues(ns string, podName string, containerName string, nodeName string, clusterId string) *ContainerMetric {
	return &ContainerMetric{
		Namespace:     ns,
		PodName:       podName,
		ContainerName: containerName,
		NodeName:      nodeName,
		ClusterID:     clusterId,
	}
}

func newContainerMetricsFromPod(pod v1.Pod, clusterID string) ([]*ContainerMetric, error) {
	podName := pod.GetObjectMeta().GetName()
	ns := pod.GetObjectMeta().GetNamespace()
	node := pod.Spec.NodeName
	var cs []*ContainerMetric
	for _, container := range pod.Spec.Containers {
		containerName := container.Name
		cs = append(cs, &ContainerMetric{
			Namespace:     ns,
			PodName:       podName,
			ContainerName: containerName,
			NodeName:      node,
			ClusterID:     clusterID,
		})
	}
	return cs, nil
}

func newContainerMetricFromPrometheus(metrics map[string]interface{}, defaultClusterID string) (*ContainerMetric, error) {
	cName, ok := metrics["container_name"]
	if !ok {
		return nil, fmt.Errorf("Prometheus vector does not have container name")
	}
	containerName, ok := cName.(string)
	if !ok {
		return nil, fmt.Errorf("Prometheus vector does not have string container name")
	}
	pName, ok := metrics["pod_name"]
	if !ok {
		return nil, fmt.Errorf("Prometheus vector does not have pod name")
	}
	podName, ok := pName.(string)
	if !ok {
		return nil, fmt.Errorf("Prometheus vector does not have string pod name")
	}
	ns, ok := metrics["namespace"]
	if !ok {
		return nil, fmt.Errorf("Prometheus vector does not have namespace")
	}
	namespace, ok := ns.(string)
	if !ok {
		return nil, fmt.Errorf("Prometheus vector does not have string namespace")
	}
	node, ok := metrics["node"]
	if !ok {
		klog.V(4).Info("Prometheus vector does not have node name")
		node = ""
	}
	nodeName, ok := node.(string)
	if !ok {
		return nil, fmt.Errorf("Prometheus vector does not have string node")
	}
	cid, ok := metrics["cluster_id"]
	if !ok {
		klog.V(4).Info("Prometheus vector does not have cluster id")
		cid = defaultClusterID
	}
	clusterID, ok := cid.(string)
	if !ok {
		return nil, fmt.Errorf("Prometheus vector does not have string cluster_id")
	}
	return &ContainerMetric{
		ContainerName: containerName,
		PodName:       podName,
		Namespace:     namespace,
		NodeName:      nodeName,
		ClusterID:     clusterID,
	}, nil
}

func GetContainerMetricVector(qr interface{}, normalize bool, normalizationValue float64, defaultClusterID string) (map[string][]*Vector, error) {
	data, ok := qr.(map[string]interface{})["data"]
	if !ok {
		e, err := wrapPrometheusError(qr)
		if err != nil {
			return nil, err
		}
		return nil, fmt.Errorf(e)
	}
	r, ok := data.(map[string]interface{})["result"]
	if !ok {
		return nil, fmt.Errorf("Improperly formatted data from prometheus, data has no result field")
	}
	results, ok := r.([]interface{})
	if !ok {
		return nil, fmt.Errorf("Improperly formatted results from prometheus, result field is not a slice")
	}
	containerData := make(map[string][]*Vector)
	for _, val := range results {
		metric, ok := val.(map[string]interface{})["metric"].(map[string]interface{})
		if !ok {
			return nil, fmt.Errorf("Prometheus vector does not have metric labels")
		}
		containerMetric, err := newContainerMetricFromPrometheus(metric, defaultClusterID)
		if err != nil {
			return nil, err
		}
		value, ok := val.(map[string]interface{})["value"]
		if !ok {
			return nil, fmt.Errorf("Improperly formatted results from prometheus, value is not a field in the vector")
		}
		dataPoint, ok := value.([]interface{})
		if !ok || len(dataPoint) != 2 {
			return nil, fmt.Errorf("Improperly formatted datapoint from Prometheus")
		}
		strVal := dataPoint[1].(string)
		v, _ := strconv.ParseFloat(strVal, 64)
		if normalize && normalizationValue != 0 {
			v = v / normalizationValue
		}
		toReturn := &Vector{
			Timestamp: dataPoint[0].(float64),
			Value:     v,
		}
		klog.V(4).Info("key: " + containerMetric.Key())
		containerData[containerMetric.Key()] = []*Vector{toReturn}
	}
	return containerData, nil
}

func GetContainerMetricVectors(qr interface{}, normalize bool, normalizationValues []*Vector, defaultClusterID string) (map[string][]*Vector, error) {
	data, ok := qr.(map[string]interface{})["data"]
	if !ok {
		e, err := wrapPrometheusError(qr)
		if err != nil {
			return nil, err
		}
		return nil, fmt.Errorf(e)
	}
	r, ok := data.(map[string]interface{})["result"]
	if !ok {
		return nil, fmt.Errorf("Improperly formatted data from prometheus, data has no result field")
	}
	results, ok := r.([]interface{})
	if !ok {
		return nil, fmt.Errorf("Improperly formatted results from prometheus, result field is not a slice")
	}
	containerData := make(map[string][]*Vector)
	for _, val := range results {
		metric, ok := val.(map[string]interface{})["metric"].(map[string]interface{})
		if !ok {
			return nil, fmt.Errorf("Prometheus vector does not have metric labels")
		}
		containerMetric, err := newContainerMetricFromPrometheus(metric, defaultClusterID)
		if err != nil {
			return nil, err
		}
		vs, ok := val.(map[string]interface{})["values"]
		if !ok {
			return nil, fmt.Errorf("Improperly formatted results from prometheus, values is not a field in the vector")
		}
		values, ok := vs.([]interface{})
		if !ok {
			return nil, fmt.Errorf("Improperly formatted results from prometheus, values is not a slice")
		}
		var vectors []*Vector
		for _, value := range values {
			dataPoint, ok := value.([]interface{})
			if !ok || len(dataPoint) != 2 {
				return nil, fmt.Errorf("Improperly formatted datapoint from Prometheus")
			}
			strVal := dataPoint[1].(string)
			v, _ := strconv.ParseFloat(strVal, 64)
			vectors = append(vectors, &Vector{
				Timestamp: math.Round(dataPoint[0].(float64)/10) * 10,
				Value:     v,
			})
		}
		normalizedVectors := NormalizeVectorByVector(vectors, normalizationValues)
		containerData[containerMetric.Key()] = normalizedVectors
	}
	return containerData, nil
}

func wrapPrometheusError(qr interface{}) (string, error) {
	e, ok := qr.(map[string]interface{})["error"]
	if !ok {
		return "", fmt.Errorf("Unexpected response from Prometheus")
	}
	eStr, ok := e.(string)
	return eStr, nil
}<|MERGE_RESOLUTION|>--- conflicted
+++ resolved
@@ -1239,16 +1239,12 @@
 		pvCostResults, promErr = Query(cli, queryPVHourlyCost)
 		defer wg.Done()
 	}()
-<<<<<<< HEAD
-	var normalizationResults interface{}
-=======
 	var nsLabelsResults interface{}
 	go func() {
 		nsLabelsResults, promErr = Query(cli, queryNSLabels)
 		defer wg.Done()
 	}()
-	var normalizationResult interface{}
->>>>>>> f7d65534
+	var normalizationResults interface{}
 	go func() {
 		normalizationResults, promErr = QueryRange(cli, normalization, start, end, window)
 		defer wg.Done()
